/**
 * Licensed to the Apache Software Foundation (ASF) under one
 * or more contributor license agreements.  See the NOTICE file
 * distributed with this work for additional information
 * regarding copyright ownership.  The ASF licenses this file
 * to you under the Apache License, Version 2.0 (the
 * "License"); you may not use this file except in compliance
 * with the License.  You may obtain a copy of the License at
 *
 * http://www.apache.org/licenses/LICENSE-2.0
 *
 * Unless required by applicable law or agreed to in writing, software
 * distributed under the License is distributed on an "AS IS" BASIS,
 * WITHOUT WARRANTIES OR CONDITIONS OF ANY KIND, either express or implied.
 * See the License for the specific language governing permissions and
 * limitations under the License.
 */
package org.apache.drill.exec.store.parquet;

import java.io.IOException;
import java.util.List;
import java.util.Map;
import java.util.Set;
import java.util.regex.Pattern;

import org.apache.drill.common.exceptions.ExecutionSetupException;
import org.apache.drill.common.expression.SchemaPath;
import org.apache.drill.common.logical.StoragePluginConfig;
import org.apache.drill.exec.ExecConstants;
import org.apache.drill.exec.memory.OutOfMemoryException;
import org.apache.drill.exec.ops.FragmentContext;
import org.apache.drill.exec.ops.QueryContext;
import org.apache.drill.exec.physical.base.AbstractWriter;
import org.apache.drill.exec.physical.base.PhysicalOperator;
import org.apache.drill.exec.physical.impl.WriterRecordBatch;
import org.apache.drill.exec.proto.ExecProtos.FragmentHandle;
import org.apache.drill.exec.record.RecordBatch;
import org.apache.drill.exec.server.DrillbitContext;
import org.apache.drill.exec.store.RecordWriter;
import org.apache.drill.exec.store.StoragePluginOptimizerRule;
import org.apache.drill.exec.store.dfs.BasicFormatMatcher;
import org.apache.drill.exec.store.dfs.DrillFileSystem;
import org.apache.drill.exec.store.dfs.DrillPathFilter;
import org.apache.drill.exec.store.dfs.FileSelection;
import org.apache.drill.exec.store.dfs.FileSystemConfig;
import org.apache.drill.exec.store.dfs.FormatMatcher;
import org.apache.drill.exec.store.dfs.FormatPlugin;
import org.apache.drill.exec.store.dfs.FormatSelection;
import org.apache.drill.exec.store.dfs.MagicString;
import org.apache.drill.exec.store.mock.MockStorageEngine;
import org.apache.hadoop.conf.Configuration;
import org.apache.hadoop.fs.FileStatus;
import org.apache.hadoop.fs.FileSystem;
import org.apache.hadoop.fs.Path;
import org.apache.hadoop.fs.PathFilter;

import parquet.format.converter.ParquetMetadataConverter;
import parquet.hadoop.CodecFactoryExposer;
import parquet.hadoop.ParquetFileWriter;

import com.google.common.collect.ImmutableSet;
import com.google.common.collect.Lists;
import com.google.common.collect.Maps;

public class ParquetFormatPlugin implements FormatPlugin{
  private static final org.slf4j.Logger logger = org.slf4j.LoggerFactory.getLogger(MockStorageEngine.class);

  public static final ParquetMetadataConverter parquetMetadataConverter = new ParquetMetadataConverter();

  private static final String DEFAULT_NAME = "parquet";

  private static final List<Pattern> PATTERNS = Lists.newArrayList(
      Pattern.compile(".*\\.parquet$"),
      Pattern.compile(".*/" + ParquetFileWriter.PARQUET_METADATA_FILE));
  private static final List<MagicString> MAGIC_STRINGS = Lists.newArrayList(new MagicString(0, ParquetFileWriter.MAGIC));

  private final DrillbitContext context;
  private final CodecFactoryExposer codecFactoryExposer;
  private final Configuration fsConf;
  private final ParquetFormatMatcher formatMatcher;
  private final ParquetFormatConfig config;
  private final StoragePluginConfig storageConfig;
  private final String name;

  public ParquetFormatPlugin(String name, DrillbitContext context, Configuration fsConf,
      StoragePluginConfig storageConfig){
    this(name, context, fsConf, storageConfig, new ParquetFormatConfig());
  }

  public ParquetFormatPlugin(String name, DrillbitContext context, Configuration fsConf,
      StoragePluginConfig storageConfig, ParquetFormatConfig formatConfig){
    this.context = context;
    this.codecFactoryExposer = new CodecFactoryExposer(fsConf);
    this.config = formatConfig;
    this.formatMatcher = new ParquetFormatMatcher(this);
    this.storageConfig = storageConfig;
    this.fsConf = fsConf;
    this.name = name == null ? DEFAULT_NAME : name;
  }

  @Override
  public Configuration getFsConf() {
    return fsConf;
  }

  @Override
  public ParquetFormatConfig getConfig() {
    return config;
  }

  public DrillbitContext getContext() {
    return this.context;
  }

  @Override
  public boolean supportsRead() {
    return true;
  }

  @Override
  public Set<StoragePluginOptimizerRule> getOptimizerRules(QueryContext context) {
    return ImmutableSet.of(ParquetPushDownFilter.getFilterOnProject(context), ParquetPushDownFilter.getFilterOnScan(context));
  }

  @Override
  public AbstractWriter getWriter(PhysicalOperator child, String location) throws IOException {
    return new ParquetWriter(child, location, this);
  }

  public RecordWriter getRecordWriter(FragmentContext context, ParquetWriter writer) throws IOException, OutOfMemoryException {
    Map<String, String> options = Maps.newHashMap();

    options.put("location", writer.getLocation());

    FragmentHandle handle = context.getHandle();
    String fragmentId = String.format("%d_%d", handle.getMajorFragmentId(), handle.getMinorFragmentId());
    options.put("prefix", fragmentId);

    options.put(FileSystem.FS_DEFAULT_NAME_KEY, ((FileSystemConfig)writer.getStorageConfig()).connection);

    options.put(ExecConstants.PARQUET_BLOCK_SIZE, context.getOptions().getOption(ExecConstants.PARQUET_BLOCK_SIZE).num_val.toString());

    options.put(ExecConstants.PARQUET_WRITER_COMPRESSION_TYPE,
        context.getOptions().getOption(ExecConstants.PARQUET_WRITER_COMPRESSION_TYPE).string_val);

    options.put(ExecConstants.PARQUET_WRITER_ENABLE_DICTIONARY_ENCODING,
        context.getOptions().getOption(ExecConstants.PARQUET_WRITER_ENABLE_DICTIONARY_ENCODING).bool_val.toString());

    RecordWriter recordWriter = new ParquetRecordWriter(context, writer);
    recordWriter.init(options);

    return recordWriter;
  }

  public WriterRecordBatch getWriterBatch(FragmentContext context, RecordBatch incoming, ParquetWriter writer)
          throws ExecutionSetupException {
    try {
      return new WriterRecordBatch(writer, incoming, context, getRecordWriter(context, writer));
    } catch(IOException e) {
      throw new ExecutionSetupException(String.format("Failed to create the WriterRecordBatch. %s", e.getMessage()), e);
    }
  }

  @Override
<<<<<<< HEAD
  public ParquetGroupScan getGroupScan(FileSelection selection) throws IOException {
    return new ParquetGroupScan(selection.getFileStatusList(fs), this, selection.selectionRoot, null, null);
  }

  @Override
  public ParquetGroupScan getGroupScan(FileSelection selection, List<SchemaPath> columns) throws IOException {
    return new ParquetGroupScan(selection.getFileStatusList(fs), this, selection.selectionRoot, columns, null);
=======
  public ParquetGroupScan getGroupScan(String userName, FileSelection selection, List<SchemaPath> columns)
      throws IOException {
    return new ParquetGroupScan(userName, selection, this, selection.selectionRoot, columns);
>>>>>>> f240ac2a
  }

  @Override
  public StoragePluginConfig getStorageConfig() {
    return storageConfig;
  }

  public CodecFactoryExposer getCodecFactoryExposer() {
    return codecFactoryExposer;
  }

  public String getName(){
    return name;
  }

  @Override
  public boolean supportsWrite() {
    return false;
  }



  @Override
  public FormatMatcher getMatcher() {
    return formatMatcher;
  }

  private static class ParquetFormatMatcher extends BasicFormatMatcher{

    public ParquetFormatMatcher(ParquetFormatPlugin plugin) {
      super(plugin, PATTERNS, MAGIC_STRINGS);
    }

    @Override
    public boolean supportDirectoryReads() {
      return true;
    }

    @Override
    public FormatSelection isReadable(DrillFileSystem fs, FileSelection selection) throws IOException {
      // TODO: we only check the first file for directory reading.  This is because
      if(selection.containsDirectories(fs)){
        if(isDirReadable(fs, selection.getFirstPath(fs))){
          return new FormatSelection(plugin.getConfig(), selection);
        }
      }
      return super.isReadable(fs, selection);
    }

    boolean isDirReadable(DrillFileSystem fs, FileStatus dir) {
      Path p = new Path(dir.getPath(), ParquetFileWriter.PARQUET_METADATA_FILE);
      try {
        if (fs.exists(p)) {
          return true;
        } else {

          PathFilter filter = new DrillPathFilter();

          FileStatus[] files = fs.listStatus(dir.getPath(), filter);
          if (files.length == 0) {
            return false;
          }
          return super.isReadable(fs, files[0]);
        }
      } catch (IOException e) {
        logger.info("Failure while attempting to check for Parquet metadata file.", e);
        return false;
      }
    }
  }
}<|MERGE_RESOLUTION|>--- conflicted
+++ resolved
@@ -162,19 +162,9 @@
   }
 
   @Override
-<<<<<<< HEAD
-  public ParquetGroupScan getGroupScan(FileSelection selection) throws IOException {
-    return new ParquetGroupScan(selection.getFileStatusList(fs), this, selection.selectionRoot, null, null);
-  }
-
-  @Override
-  public ParquetGroupScan getGroupScan(FileSelection selection, List<SchemaPath> columns) throws IOException {
-    return new ParquetGroupScan(selection.getFileStatusList(fs), this, selection.selectionRoot, columns, null);
-=======
   public ParquetGroupScan getGroupScan(String userName, FileSelection selection, List<SchemaPath> columns)
       throws IOException {
-    return new ParquetGroupScan(userName, selection, this, selection.selectionRoot, columns);
->>>>>>> f240ac2a
+    return new ParquetGroupScan(userName, selection, this, selection.selectionRoot, columns, null);
   }
 
   @Override
