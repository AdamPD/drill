/**
 * Licensed to the Apache Software Foundation (ASF) under one
 * or more contributor license agreements.  See the NOTICE file
 * distributed with this work for additional information
 * regarding copyright ownership.  The ASF licenses this file
 * to you under the Apache License, Version 2.0 (the
 * "License"); you may not use this file except in compliance
 * with the License.  You may obtain a copy of the License at
 *
 * http://www.apache.org/licenses/LICENSE-2.0
 *
 * Unless required by applicable law or agreed to in writing, software
 * distributed under the License is distributed on an "AS IS" BASIS,
 * WITHOUT WARRANTIES OR CONDITIONS OF ANY KIND, either express or implied.
 * See the License for the specific language governing permissions and
 * limitations under the License.
 */

package org.apache.drill.exec.expr.fn.impl.conv;


import io.netty.buffer.DrillBuf;

import javax.inject.Inject;

import org.apache.drill.exec.expr.DrillSimpleFunc;
import org.apache.drill.exec.expr.annotations.FunctionTemplate;
import org.apache.drill.exec.expr.annotations.FunctionTemplate.FunctionScope;
import org.apache.drill.exec.expr.annotations.FunctionTemplate.NullHandling;
import org.apache.drill.exec.expr.annotations.Output;
import org.apache.drill.exec.expr.annotations.Param;
import org.apache.drill.exec.expr.annotations.Workspace;
import org.apache.drill.exec.expr.holders.VarBinaryHolder;
import org.apache.drill.exec.expr.holders.VarCharHolder;
import org.apache.drill.exec.vector.complex.writer.BaseWriter.ComplexWriter;

public class JsonConvertFrom {

 static final org.slf4j.Logger logger = org.slf4j.LoggerFactory.getLogger(JsonConvertFrom.class);

  private JsonConvertFrom(){}

  @FunctionTemplate(name = "convert_fromJSON", scope = FunctionScope.SIMPLE, nulls = NullHandling.NULL_IF_NULL, isRandom = true)
  public static class ConvertFromJson implements DrillSimpleFunc{

    @Param VarBinaryHolder in;
    @Inject DrillBuf buffer;
    @Workspace org.apache.drill.exec.vector.complex.fn.JsonReader jsonReader;

    @Output ComplexWriter writer;

    public void setup(){
<<<<<<< HEAD
      jsonReader = new org.apache.drill.exec.vector.complex.fn.JsonReader(buffer, false, false, false);
=======
      jsonReader = new org.apache.drill.exec.vector.complex.fn.JsonReader(buffer, false, false, false /* do not read numbers as doubles */);
>>>>>>> bd8ac4fc
    }

    public void eval(){

      try {
        jsonReader.setSource(in.start, in.end, in.buffer);
        jsonReader.write(writer);
        buffer = jsonReader.getWorkBuf();

      } catch (Exception e) {
        throw new org.apache.drill.common.exceptions.DrillRuntimeException("Error while converting from JSON. ", e);
      }
    }
  }

  @FunctionTemplate(name = "convert_fromJSON", scope = FunctionScope.SIMPLE, nulls = NullHandling.NULL_IF_NULL, isRandom = true)
  public static class ConvertFromJsonVarchar implements DrillSimpleFunc{

    @Param VarCharHolder in;
    @Inject DrillBuf buffer;
    @Workspace org.apache.drill.exec.vector.complex.fn.JsonReader jsonReader;

    @Output ComplexWriter writer;

    public void setup(){
<<<<<<< HEAD
      jsonReader = new org.apache.drill.exec.vector.complex.fn.JsonReader(buffer, false, false, false);
=======
      jsonReader = new org.apache.drill.exec.vector.complex.fn.JsonReader(buffer, false, false, false /* do not read numbers as doubles */);
>>>>>>> bd8ac4fc
    }

    public void eval(){
      try {
        jsonReader.setSource(in.start, in.end, in.buffer);
        jsonReader.write(writer);
        buffer = jsonReader.getWorkBuf();

      } catch (Exception e) {
        throw new org.apache.drill.common.exceptions.DrillRuntimeException("Error while converting from JSON. ", e);
      }
    }
  }

}<|MERGE_RESOLUTION|>--- conflicted
+++ resolved
@@ -50,11 +50,7 @@
     @Output ComplexWriter writer;
 
     public void setup(){
-<<<<<<< HEAD
-      jsonReader = new org.apache.drill.exec.vector.complex.fn.JsonReader(buffer, false, false, false);
-=======
       jsonReader = new org.apache.drill.exec.vector.complex.fn.JsonReader(buffer, false, false, false /* do not read numbers as doubles */);
->>>>>>> bd8ac4fc
     }
 
     public void eval(){
@@ -80,11 +76,7 @@
     @Output ComplexWriter writer;
 
     public void setup(){
-<<<<<<< HEAD
-      jsonReader = new org.apache.drill.exec.vector.complex.fn.JsonReader(buffer, false, false, false);
-=======
       jsonReader = new org.apache.drill.exec.vector.complex.fn.JsonReader(buffer, false, false, false /* do not read numbers as doubles */);
->>>>>>> bd8ac4fc
     }
 
     public void eval(){
