/**
 * Licensed to the Apache Software Foundation (ASF) under one
 * or more contributor license agreements.  See the NOTICE file
 * distributed with this work for additional information
 * regarding copyright ownership.  The ASF licenses this file
 * to you under the Apache License, Version 2.0 (the
 * "License"); you may not use this file except in compliance
 * with the License.  You may obtain a copy of the License at
 *
 * http://www.apache.org/licenses/LICENSE-2.0
 *
 * Unless required by applicable law or agreed to in writing, software
 * distributed under the License is distributed on an "AS IS" BASIS,
 * WITHOUT WARRANTIES OR CONDITIONS OF ANY KIND, either express or implied.
 * See the License for the specific language governing permissions and
 * limitations under the License.
 */

package org.apache.drill.exec.expr.fn.impl.conv;


import io.netty.buffer.DrillBuf;

import javax.inject.Inject;

import org.apache.drill.exec.expr.DrillSimpleFunc;
import org.apache.drill.exec.expr.annotations.FunctionTemplate;
import org.apache.drill.exec.expr.annotations.FunctionTemplate.FunctionScope;
import org.apache.drill.exec.expr.annotations.FunctionTemplate.NullHandling;
import org.apache.drill.exec.expr.annotations.Output;
import org.apache.drill.exec.expr.annotations.Param;
import org.apache.drill.exec.expr.annotations.Workspace;
import org.apache.drill.exec.expr.holders.VarBinaryHolder;
import org.apache.drill.exec.expr.holders.VarCharHolder;
import org.apache.drill.exec.vector.complex.writer.BaseWriter.ComplexWriter;

public class JsonConvertFrom {

 static final org.slf4j.Logger logger = org.slf4j.LoggerFactory.getLogger(JsonConvertFrom.class);

  private JsonConvertFrom(){}

  @FunctionTemplate(name = "convert_fromJSON", scope = FunctionScope.SIMPLE, nulls = NullHandling.NULL_IF_NULL, isRandom = true)
  public static class ConvertFromJson implements DrillSimpleFunc{

    @Param VarBinaryHolder in;
    @Inject DrillBuf buffer;
    @Workspace org.apache.drill.exec.vector.complex.fn.JsonReader jsonReader;

    @Output ComplexWriter writer;

<<<<<<< HEAD
    public void setup(RecordBatch incoming){
      jsonReader = new org.apache.drill.exec.vector.complex.fn.JsonReader(buffer, false, false);
=======
    public void setup(){
      jsonReader = new org.apache.drill.exec.vector.complex.fn.JsonReader(buffer, false);
>>>>>>> 9c9ee8c4
    }

    public void eval(){

      try {
        jsonReader.setSource(in.start, in.end, in.buffer);
        jsonReader.write(writer);
        buffer = jsonReader.getWorkBuf();

      } catch (Exception e) {
        throw new org.apache.drill.common.exceptions.DrillRuntimeException("Error while converting from JSON. ", e);
      }
    }
  }

  @FunctionTemplate(name = "convert_fromJSON", scope = FunctionScope.SIMPLE, nulls = NullHandling.NULL_IF_NULL, isRandom = true)
  public static class ConvertFromJsonVarchar implements DrillSimpleFunc{

    @Param VarCharHolder in;
    @Inject DrillBuf buffer;
    @Workspace org.apache.drill.exec.vector.complex.fn.JsonReader jsonReader;

    @Output ComplexWriter writer;

<<<<<<< HEAD
    public void setup(RecordBatch incoming){
      jsonReader = new org.apache.drill.exec.vector.complex.fn.JsonReader(buffer, false, false);
=======
    public void setup(){
      jsonReader = new org.apache.drill.exec.vector.complex.fn.JsonReader(buffer, false);
>>>>>>> 9c9ee8c4
    }

    public void eval(){
      try {
        jsonReader.setSource(in.start, in.end, in.buffer);
        jsonReader.write(writer);
        buffer = jsonReader.getWorkBuf();

      } catch (Exception e) {
        throw new org.apache.drill.common.exceptions.DrillRuntimeException("Error while converting from JSON. ", e);
      }
    }
  }

}<|MERGE_RESOLUTION|>--- conflicted
+++ resolved
@@ -49,13 +49,8 @@
 
     @Output ComplexWriter writer;
 
-<<<<<<< HEAD
-    public void setup(RecordBatch incoming){
+    public void setup(){
       jsonReader = new org.apache.drill.exec.vector.complex.fn.JsonReader(buffer, false, false);
-=======
-    public void setup(){
-      jsonReader = new org.apache.drill.exec.vector.complex.fn.JsonReader(buffer, false);
->>>>>>> 9c9ee8c4
     }
 
     public void eval(){
@@ -80,13 +75,8 @@
 
     @Output ComplexWriter writer;
 
-<<<<<<< HEAD
-    public void setup(RecordBatch incoming){
+    public void setup(){
       jsonReader = new org.apache.drill.exec.vector.complex.fn.JsonReader(buffer, false, false);
-=======
-    public void setup(){
-      jsonReader = new org.apache.drill.exec.vector.complex.fn.JsonReader(buffer, false);
->>>>>>> 9c9ee8c4
     }
 
     public void eval(){
