/**
 * Licensed to the Apache Software Foundation (ASF) under one
 * or more contributor license agreements.  See the NOTICE file
 * distributed with this work for additional information
 * regarding copyright ownership.  The ASF licenses this file
 * to you under the Apache License, Version 2.0 (the
 * "License"); you may not use this file except in compliance
 * with the License.  You may obtain a copy of the License at
 *
 * http://www.apache.org/licenses/LICENSE-2.0
 *
 * Unless required by applicable law or agreed to in writing, software
 * distributed under the License is distributed on an "AS IS" BASIS,
 * WITHOUT WARRANTIES OR CONDITIONS OF ANY KIND, either express or implied.
 * See the License for the specific language governing permissions and
 * limitations under the License.
 */
package org.apache.drill.exec.store.parquet;

import java.io.IOException;
import java.util.HashMap;
import java.util.List;
import java.util.Map;
import java.util.regex.Matcher;
import java.util.regex.Pattern;

import org.apache.commons.lang3.ArrayUtils;
import org.apache.drill.common.exceptions.ExecutionSetupException;
import org.apache.drill.common.expression.SchemaPath;
import org.apache.drill.exec.ExecConstants;
import org.apache.drill.exec.ops.FragmentContext;
import org.apache.drill.exec.ops.OperatorContext;
import org.apache.drill.exec.physical.base.GroupScan;
import org.apache.drill.exec.physical.impl.BatchCreator;
import org.apache.drill.exec.physical.impl.ScanBatch;
import org.apache.drill.exec.record.RecordBatch;
import org.apache.drill.exec.store.AbstractRecordReader;
import org.apache.drill.exec.store.RecordReader;
import org.apache.drill.exec.store.dfs.DrillFileSystem;
import org.apache.drill.exec.store.parquet.columnreaders.ParquetRecordReader;
import org.apache.drill.exec.store.parquet2.DrillParquetReader;
import org.apache.drill.exec.util.ImpersonationUtil;
import org.apache.hadoop.conf.Configuration;
import org.apache.hadoop.fs.Path;

import parquet.column.ColumnDescriptor;
import parquet.hadoop.ParquetFileReader;
import parquet.hadoop.metadata.ParquetMetadata;
import parquet.schema.MessageType;
import parquet.schema.Type;

import com.google.common.base.Preconditions;
import com.google.common.collect.Lists;


public class ParquetScanBatchCreator implements BatchCreator<ParquetRowGroupScan>{
  private static final org.slf4j.Logger logger = org.slf4j.LoggerFactory.getLogger(ParquetScanBatchCreator.class);

  private static final String ENABLE_BYTES_READ_COUNTER = "parquet.benchmark.bytes.read";
  private static final String ENABLE_BYTES_TOTAL_COUNTER = "parquet.benchmark.bytes.total";
  private static final String ENABLE_TIME_READ_COUNTER = "parquet.benchmark.time.read";

  @Override
  public ScanBatch getBatch(FragmentContext context, ParquetRowGroupScan rowGroupScan, List<RecordBatch> children)
      throws ExecutionSetupException {
    Preconditions.checkArgument(children.isEmpty());
    String partitionDesignator = context.getOptions()
      .getOption(ExecConstants.FILESYSTEM_PARTITION_COLUMN_LABEL).string_val;
    List<SchemaPath> columns = rowGroupScan.getColumns();
    List<RecordReader> readers = Lists.newArrayList();
    OperatorContext oContext = context.newOperatorContext(rowGroupScan, false /*
                                                                               * ScanBatch is not subject to fragment
                                                                               * memory limit
                                                                               */);

    List<String[]> partitionColumns = Lists.newArrayList();
    List<Integer> selectedPartitionColumns = Lists.newArrayList();
    boolean selectAllColumns = AbstractRecordReader.isStarQuery(columns);

    List<SchemaPath> newColumns = columns;
    if (!selectAllColumns) {
      newColumns = Lists.newArrayList();
      Pattern pattern = Pattern.compile(String.format("%s[0-9]+", partitionDesignator));
      for (SchemaPath column : columns) {
        Matcher m = pattern.matcher(column.getAsUnescapedPath());
        if (m.matches()) {
          selectedPartitionColumns.add(Integer.parseInt(column.getAsUnescapedPath().toString().substring(partitionDesignator.length())));
        } else {
          newColumns.add(column);
        }
      }
      if (newColumns.isEmpty()) {
        newColumns = GroupScan.ALL_COLUMNS;
      }
      final int id = rowGroupScan.getOperatorId();
      // Create the new row group scan with the new columns
<<<<<<< HEAD
      rowGroupScan = new ParquetRowGroupScan(rowGroupScan.getStorageEngine(), rowGroupScan.getRowGroupReadEntries(), newColumns, rowGroupScan.getSelectionRoot(), rowGroupScan.getFilter());
=======
      rowGroupScan = new ParquetRowGroupScan(rowGroupScan.getUserName(), rowGroupScan.getStorageEngine(),
          rowGroupScan.getRowGroupReadEntries(), newColumns, rowGroupScan.getSelectionRoot());
>>>>>>> f240ac2a
      rowGroupScan.setOperatorId(id);
    }

    DrillFileSystem fs;
    try {
      fs = new DrillFileSystem(rowGroupScan.getStorageEngine().getFsConf(), oContext.getStats());
    } catch(IOException e) {
      throw new ExecutionSetupException(String.format("Failed to create DrillFileSystem: %s", e.getMessage()), e);
    }
    Configuration conf = new Configuration(fs.getConf());
    conf.setBoolean(ENABLE_BYTES_READ_COUNTER, false);
    conf.setBoolean(ENABLE_BYTES_TOTAL_COUNTER, false);
    conf.setBoolean(ENABLE_TIME_READ_COUNTER, false);

    // keep footers in a map to avoid re-reading them
    Map<String, ParquetMetadata> footers = new HashMap<String, ParquetMetadata>();
    int numParts = 0;
    for(RowGroupReadEntry e : rowGroupScan.getRowGroupReadEntries()){
      /*
      Here we could store a map from file names to footers, to prevent re-reading the footer for each row group in a file
      TODO - to prevent reading the footer again in the parquet record reader (it is read earlier in the ParquetStorageEngine)
      we should add more information to the RowGroupInfo that will be populated upon the first read to
      provide the reader with all of th file meta-data it needs
      These fields will be added to the constructor below
      */
      try {
        if ( ! footers.containsKey(e.getPath())){
          footers.put(e.getPath(),
              ParquetFileReader.readFooter(conf, new Path(e.getPath())));
        }
        if (!context.getOptions().getOption(ExecConstants.PARQUET_NEW_RECORD_READER).bool_val && !isComplex(footers.get(e.getPath()))) {
          readers.add(
              new ParquetRecordReader(
                  context, e.getPath(), e.getRowGroupIndex(), fs,
                  rowGroupScan.getStorageEngine().getCodecFactoryExposer(),
                  footers.get(e.getPath()),
                  rowGroupScan.getColumns()
              )
          );
        } else {
          ParquetMetadata footer = footers.get(e.getPath());
          readers.add(new DrillParquetReader(context, footer, e, newColumns, fs, rowGroupScan.getFilter()));
        }
        if (rowGroupScan.getSelectionRoot() != null) {
          String[] r = rowGroupScan.getSelectionRoot().split("/");
          String[] p = e.getPath().split("/");
          if (p.length > r.length) {
            String[] q = ArrayUtils.subarray(p, r.length, p.length - 1);
            partitionColumns.add(q);
            numParts = Math.max(numParts, q.length);
          } else {
            partitionColumns.add(new String[] {});
          }
        } else {
          partitionColumns.add(new String[] {});
        }
      } catch (IOException e1) {
        throw new ExecutionSetupException(e1);
      }
    }

    if (selectAllColumns) {
      for (int i = 0; i < numParts; i++) {
        selectedPartitionColumns.add(i);
      }
    }

    ScanBatch s =
        new ScanBatch(rowGroupScan, context, oContext, readers.iterator(), partitionColumns, selectedPartitionColumns);

    for(RecordReader r  : readers){
      r.setOperatorContext(s.getOperatorContext());
    }

    return s;
  }

  private static boolean isComplex(ParquetMetadata footer) {
    MessageType schema = footer.getFileMetaData().getSchema();

    for (Type type : schema.getFields()) {
      if (!type.isPrimitive()) {
        return true;
      }
    }
    for (ColumnDescriptor col : schema.getColumns()) {
      if (col.getMaxRepetitionLevel() > 0) {
        return true;
      }
    }
    return false;
  }

}<|MERGE_RESOLUTION|>--- conflicted
+++ resolved
@@ -94,12 +94,8 @@
       }
       final int id = rowGroupScan.getOperatorId();
       // Create the new row group scan with the new columns
-<<<<<<< HEAD
-      rowGroupScan = new ParquetRowGroupScan(rowGroupScan.getStorageEngine(), rowGroupScan.getRowGroupReadEntries(), newColumns, rowGroupScan.getSelectionRoot(), rowGroupScan.getFilter());
-=======
       rowGroupScan = new ParquetRowGroupScan(rowGroupScan.getUserName(), rowGroupScan.getStorageEngine(),
-          rowGroupScan.getRowGroupReadEntries(), newColumns, rowGroupScan.getSelectionRoot());
->>>>>>> f240ac2a
+          rowGroupScan.getRowGroupReadEntries(), newColumns, rowGroupScan.getSelectionRoot(), rowGroupScan.getFilter());
       rowGroupScan.setOperatorId(id);
     }
 
