/**
 * Licensed to the Apache Software Foundation (ASF) under one
 * or more contributor license agreements.  See the NOTICE file
 * distributed with this work for additional information
 * regarding copyright ownership.  The ASF licenses this file
 * to you under the Apache License, Version 2.0 (the
 * "License"); you may not use this file except in compliance
 * with the License.  You may obtain a copy of the License at
 *
 * http://www.apache.org/licenses/LICENSE-2.0
 *
 * Unless required by applicable law or agreed to in writing, software
 * distributed under the License is distributed on an "AS IS" BASIS,
 * WITHOUT WARRANTIES OR CONDITIONS OF ANY KIND, either express or implied.
 * See the License for the specific language governing permissions and
 * limitations under the License.
 */
package org.apache.drill.exec.store.easy.json;

import java.io.IOException;
import java.io.InputStream;
import java.util.List;

import com.google.common.collect.ImmutableList;

import org.apache.drill.common.exceptions.UserException;
import org.apache.drill.common.exceptions.ExecutionSetupException;
import org.apache.drill.common.expression.SchemaPath;
import org.apache.drill.exec.ExecConstants;
import org.apache.drill.exec.memory.OutOfMemoryException;
import org.apache.drill.exec.ops.FragmentContext;
import org.apache.drill.exec.ops.OperatorContext;
import org.apache.drill.exec.physical.impl.OutputMutator;
import org.apache.drill.exec.store.AbstractRecordReader;
import org.apache.drill.exec.store.dfs.DrillFileSystem;
import org.apache.drill.exec.store.easy.json.JsonProcessor.ReadState;
import org.apache.drill.exec.store.easy.json.reader.CountingJsonReader;
import org.apache.drill.exec.vector.BaseValueVector;
import org.apache.drill.exec.vector.complex.fn.JsonReader;
import org.apache.drill.exec.vector.complex.impl.VectorContainerWriter;
import org.apache.hadoop.conf.Configuration;
import org.apache.hadoop.fs.Path;
import org.apache.hadoop.io.compress.CompressionCodec;
import org.apache.hadoop.io.compress.CompressionCodecFactory;

import com.fasterxml.jackson.core.JsonParseException;
import com.fasterxml.jackson.databind.JsonNode;
import com.google.common.base.Preconditions;
import com.google.common.collect.ImmutableList;

public class JSONRecordReader extends AbstractRecordReader {
  private static final org.slf4j.Logger logger = org.slf4j.LoggerFactory.getLogger(JSONRecordReader.class);

  private VectorContainerWriter writer;

  // Data we're consuming
  private Path hadoopPath;
  private JsonNode embeddedContent;
  private InputStream stream;
  private final DrillFileSystem fileSystem;
  private JsonProcessor jsonReader;
  private int recordCount;
  private final FragmentContext fragmentContext;
  private OperatorContext operatorContext;
<<<<<<< HEAD
  private boolean enableAllTextMode;
  private boolean readNumbersAsDouble;
=======
  private final boolean enableAllTextMode;

  /**
   * Create a JSON Record Reader that uses a file based input stream.
   * @param fragmentContext
   * @param inputPath
   * @param fileSystem
   * @param columns
   * @throws OutOfMemoryException
   */
  public JSONRecordReader(final FragmentContext fragmentContext, final String inputPath, final DrillFileSystem fileSystem,
      final List<SchemaPath> columns) throws OutOfMemoryException {
    this(fragmentContext, inputPath, null, fileSystem, columns);
  }

  /**
   * Create a new JSON Record Reader that uses a in memory materialized JSON stream.
   * @param fragmentContext
   * @param inputPath
   * @param fileSystem
   * @param columns
   * @throws OutOfMemoryException
   */
  public JSONRecordReader(final FragmentContext fragmentContext, final JsonNode embeddedContent, final DrillFileSystem fileSystem,
      final List<SchemaPath> columns) throws OutOfMemoryException {
    this(fragmentContext, null, embeddedContent, fileSystem, columns);
  }

  private JSONRecordReader(final FragmentContext fragmentContext, final String inputPath, final JsonNode embeddedContent, final DrillFileSystem fileSystem,
                          final List<SchemaPath> columns) throws OutOfMemoryException {

    Preconditions.checkArgument(
        (inputPath == null && embeddedContent != null) ||
        (inputPath != null && embeddedContent == null),
        "One of inputPath or embeddedContent must be set but not both."
        );

    if(inputPath != null){
      this.hadoopPath = new Path(inputPath);
    }else{
      this.embeddedContent = embeddedContent;
    }
>>>>>>> f240ac2a

    this.fileSystem = fileSystem;
    this.fragmentContext = fragmentContext;
<<<<<<< HEAD
    this.enableAllTextMode = fragmentContext.getOptions().getOption(ExecConstants.JSON_ALL_TEXT_MODE).bool_val;
    this.readNumbersAsDouble = fragmentContext.getOptions().getOption(ExecConstants.JSON_READ_NUMBERS_AS_DOUBLE).bool_val;
=======

    // only enable all text mode if we aren't using embedded content mode.
    this.enableAllTextMode = embeddedContent == null && fragmentContext.getOptions().getOption(ExecConstants.JSON_READER_ALL_TEXT_MODE_VALIDATOR);
>>>>>>> f240ac2a
    setColumns(columns);
  }

  @Override
  public void setup(final OutputMutator output) throws ExecutionSetupException {
    try{
      setupData();
      this.writer = new VectorContainerWriter(output);
      if (isSkipQuery()) {
        this.jsonReader = new CountingJsonReader(fragmentContext.getManagedBuffer());
      } else {
<<<<<<< HEAD
        this.jsonReader = new JsonReader(fragmentContext.getManagedBuffer(), ImmutableList.copyOf(getColumns()), enableAllTextMode, readNumbersAsDouble);
=======
        this.jsonReader = new JsonReader(fragmentContext.getManagedBuffer(), ImmutableList.copyOf(getColumns()), enableAllTextMode, true);
      }
      setupParser();
    }catch(final Exception e){
      handleAndRaise("Failure reading JSON file", e);
    }
  }

  private void setupData() throws IOException{
    if(hadoopPath != null){
      final CompressionCodecFactory factory = new CompressionCodecFactory(new Configuration());
      final CompressionCodec codec = factory.getCodec(hadoopPath); // infers from file ext.
      if (codec != null) {
        this.stream = codec.createInputStream(fileSystem.open(hadoopPath));
      } else {
        this.stream = fileSystem.open(hadoopPath);
>>>>>>> f240ac2a
      }
    }
  }

  private void setupParser() throws IOException{
    if(hadoopPath != null){
      jsonReader.setSource(stream);
    }else{
      jsonReader.setSource(embeddedContent);
    }
  }

  protected void handleAndRaise(String suffix, Exception e) throws UserException {

    String message = e.getMessage();
    int columnNr = -1;

    if (e instanceof JsonParseException) {
      final JsonParseException ex = (JsonParseException) e;
      message = ex.getOriginalMessage();
      columnNr = ex.getLocation().getColumnNr();
    }

    UserException.Builder exceptionBuilder = UserException.dataReadError(e)
            .message("%s - %s", suffix, message);
    if (columnNr > 0) {
      exceptionBuilder.pushContext("Column ", columnNr);
    }
    exceptionBuilder.pushContext("Record ", recordCount + 1)
            .pushContext("File ", hadoopPath.toUri().getPath());

    throw exceptionBuilder.build();
  }


  public OperatorContext getOperatorContext() {
    return operatorContext;
  }

  public void setOperatorContext(final OperatorContext operatorContext) {
    this.operatorContext = operatorContext;
  }

  @Override
  public int next() {
    writer.allocate();
    writer.reset();

    recordCount = 0;
    ReadState write = null;
//    Stopwatch p = new Stopwatch().start();
    try{
      outside: while(recordCount < BaseValueVector.INITIAL_VALUE_ALLOCATION){
        writer.setPosition(recordCount);
        write = jsonReader.write(writer);

        if(write == ReadState.WRITE_SUCCEED){
//          logger.debug("Wrote record.");
          recordCount++;
        }else{
//          logger.debug("Exiting.");
          break outside;
        }

      }

      jsonReader.ensureAtLeastOneField(writer);

      writer.setValueCount(recordCount);
//      p.stop();
//      System.out.println(String.format("Wrote %d records in %dms.", recordCount, p.elapsed(TimeUnit.MILLISECONDS)));


      return recordCount;

    } catch (final Exception e) {
      handleAndRaise("Error parsing JSON", e);
    }
    // this is never reached
    return 0;
  }

  @Override
  public void cleanup() {
    try {
      if(stream != null){
        stream.close();
      }
    } catch (final IOException e) {
      logger.warn("Failure while closing stream.", e);
    }
  }

}<|MERGE_RESOLUTION|>--- conflicted
+++ resolved
@@ -62,10 +62,7 @@
   private int recordCount;
   private final FragmentContext fragmentContext;
   private OperatorContext operatorContext;
-<<<<<<< HEAD
-  private boolean enableAllTextMode;
-  private boolean readNumbersAsDouble;
-=======
+  private final boolean readNumbersAsDouble;
   private final boolean enableAllTextMode;
 
   /**
@@ -108,18 +105,13 @@
     }else{
       this.embeddedContent = embeddedContent;
     }
->>>>>>> f240ac2a
 
     this.fileSystem = fileSystem;
     this.fragmentContext = fragmentContext;
-<<<<<<< HEAD
-    this.enableAllTextMode = fragmentContext.getOptions().getOption(ExecConstants.JSON_ALL_TEXT_MODE).bool_val;
     this.readNumbersAsDouble = fragmentContext.getOptions().getOption(ExecConstants.JSON_READ_NUMBERS_AS_DOUBLE).bool_val;
-=======
 
     // only enable all text mode if we aren't using embedded content mode.
     this.enableAllTextMode = embeddedContent == null && fragmentContext.getOptions().getOption(ExecConstants.JSON_READER_ALL_TEXT_MODE_VALIDATOR);
->>>>>>> f240ac2a
     setColumns(columns);
   }
 
@@ -131,10 +123,7 @@
       if (isSkipQuery()) {
         this.jsonReader = new CountingJsonReader(fragmentContext.getManagedBuffer());
       } else {
-<<<<<<< HEAD
-        this.jsonReader = new JsonReader(fragmentContext.getManagedBuffer(), ImmutableList.copyOf(getColumns()), enableAllTextMode, readNumbersAsDouble);
-=======
-        this.jsonReader = new JsonReader(fragmentContext.getManagedBuffer(), ImmutableList.copyOf(getColumns()), enableAllTextMode, true);
+        this.jsonReader = new JsonReader(fragmentContext.getManagedBuffer(), ImmutableList.copyOf(getColumns()), enableAllTextMode, true, readNumbersAsDouble);
       }
       setupParser();
     }catch(final Exception e){
@@ -150,7 +139,6 @@
         this.stream = codec.createInputStream(fileSystem.open(hadoopPath));
       } else {
         this.stream = fileSystem.open(hadoopPath);
->>>>>>> f240ac2a
       }
     }
   }
