--- conflicted
+++ resolved
@@ -65,11 +65,8 @@
     this.fileSystem = fileSystem;
     this.fragmentContext = fragmentContext;
     this.enableAllTextMode = fragmentContext.getOptions().getOption(ExecConstants.JSON_ALL_TEXT_MODE).bool_val;
-<<<<<<< HEAD
     this.readNumbersAsDouble = fragmentContext.getOptions().getOption(ExecConstants.JSON_READ_NUMBERS_AS_DOUBLE).bool_val;
-=======
     setColumns(columns);
->>>>>>> 3b5a87e8
   }
 
   @Override
@@ -84,15 +81,11 @@
       }
       this.writer = new VectorContainerWriter(output);
       this.mutator = output;
-<<<<<<< HEAD
-      this.jsonReader = new JsonReader(fragmentContext.getManagedBuffer(), columns, enableAllTextMode, readNumbersAsDouble);
-=======
       if (isSkipQuery()) {
         this.jsonReader = new CountingJsonReader(fragmentContext.getManagedBuffer());
       } else {
-        this.jsonReader = new JsonReader(fragmentContext.getManagedBuffer(), ImmutableList.copyOf(getColumns()), enableAllTextMode);
+        this.jsonReader = new JsonReader(fragmentContext.getManagedBuffer(), ImmutableList.copyOf(getColumns()), enableAllTextMode, readNumbersAsDouble);
       }
->>>>>>> 3b5a87e8
       this.jsonReader.setSource(stream);
     }catch(Exception e){
       handleAndRaise("Failure reading JSON file.", e);
