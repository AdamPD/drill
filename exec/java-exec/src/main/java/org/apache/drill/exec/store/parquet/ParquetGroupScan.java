/**
 * Licensed to the Apache Software Foundation (ASF) under one
 * or more contributor license agreements.  See the NOTICE file
 * distributed with this work for additional information
 * regarding copyright ownership.  The ASF licenses this file
 * to you under the Apache License, Version 2.0 (the
 * "License"); you may not use this file except in compliance
 * with the License.  You may obtain a copy of the License at
 *
 * http://www.apache.org/licenses/LICENSE-2.0
 *
 * Unless required by applicable law or agreed to in writing, software
 * distributed under the License is distributed on an "AS IS" BASIS,
 * WITHOUT WARRANTIES OR CONDITIONS OF ANY KIND, either express or implied.
 * See the License for the specific language governing permissions and
 * limitations under the License.
 */
package org.apache.drill.exec.store.parquet;

import java.io.IOException;
<<<<<<< HEAD
import java.util.ArrayList;
=======
import java.security.PrivilegedExceptionAction;
>>>>>>> f240ac2a
import java.util.Collections;
import java.util.HashMap;
import java.util.List;
import java.util.Map;
import java.util.concurrent.TimeUnit;

<<<<<<< HEAD
import com.fasterxml.jackson.databind.annotation.JsonDeserialize;
import com.fasterxml.jackson.databind.annotation.JsonSerialize;
=======
import com.google.common.collect.ArrayListMultimap;
import org.apache.drill.common.exceptions.DrillRuntimeException;
>>>>>>> f240ac2a
import org.apache.drill.common.exceptions.ExecutionSetupException;
import org.apache.drill.common.expression.SchemaPath;
import org.apache.drill.common.logical.FormatPluginConfig;
import org.apache.drill.common.logical.StoragePluginConfig;
import org.apache.drill.exec.metrics.DrillMetrics;
import org.apache.drill.exec.physical.EndpointAffinity;
import org.apache.drill.exec.physical.PhysicalOperatorSetupException;
import org.apache.drill.exec.physical.base.AbstractFileGroupScan;
import org.apache.drill.exec.physical.base.FileGroupScan;
import org.apache.drill.exec.physical.base.GroupScan;
import org.apache.drill.exec.physical.base.PhysicalOperator;
import org.apache.drill.exec.physical.base.ScanStats;
import org.apache.drill.exec.physical.base.ScanStats.GroupScanProperty;
import org.apache.drill.exec.physical.base.SubScan;
import org.apache.drill.exec.proto.CoordinationProtos.DrillbitEndpoint;
import org.apache.drill.exec.store.StoragePluginRegistry;
import org.apache.drill.exec.store.TimedRunnable;
import org.apache.drill.exec.store.dfs.DrillFileSystem;
import org.apache.drill.exec.store.dfs.FileSelection;
import org.apache.drill.exec.store.dfs.ReadEntryFromHDFS;
import org.apache.drill.exec.store.dfs.ReadEntryWithPath;
import org.apache.drill.exec.store.dfs.easy.FileWork;
import org.apache.drill.exec.store.schedule.AffinityCreator;
import org.apache.drill.exec.store.schedule.AssignmentCreator;
import org.apache.drill.exec.store.schedule.BlockMapBuilder;
import org.apache.drill.exec.store.schedule.CompleteWork;
import org.apache.drill.exec.store.schedule.EndpointByteMap;
import org.apache.drill.exec.util.ImpersonationUtil;
import org.apache.hadoop.fs.FileStatus;
import org.apache.hadoop.fs.Path;

<<<<<<< HEAD
import parquet.filter2.compat.FilterCompat;
import parquet.filter2.compat.RowGroupFilter;
import parquet.filter2.predicate.FilterPredicate;
import parquet.filter2.predicate.SchemaCompatibilityValidator;
import parquet.filter2.statisticslevel.StatisticsFilter;
import parquet.hadoop.FilterPredicateSerializer;
=======
import org.apache.hadoop.security.UserGroupInformation;
>>>>>>> f240ac2a
import parquet.hadoop.Footer;
import parquet.hadoop.metadata.BlockMetaData;
import parquet.hadoop.metadata.ColumnChunkMetaData;
import parquet.hadoop.metadata.ParquetMetadata;
import parquet.org.codehaus.jackson.annotate.JsonCreator;

import com.codahale.metrics.MetricRegistry;
import com.codahale.metrics.Timer;
import com.fasterxml.jackson.annotation.JacksonInject;
import com.fasterxml.jackson.annotation.JsonIgnore;
import com.fasterxml.jackson.annotation.JsonProperty;
import com.fasterxml.jackson.annotation.JsonTypeName;
import com.google.common.base.Preconditions;
import com.google.common.base.Stopwatch;
import com.google.common.collect.ListMultimap;
import com.google.common.collect.Lists;

@JsonTypeName("parquet-scan")
public class ParquetGroupScan extends AbstractFileGroupScan {
  static final org.slf4j.Logger logger = org.slf4j.LoggerFactory.getLogger(ParquetGroupScan.class);
  static final MetricRegistry metrics = DrillMetrics.getInstance();
  static final String READ_FOOTER_TIMER = MetricRegistry.name(ParquetGroupScan.class, "readFooter");

  private final List<ReadEntryWithPath> entries;
  private final Stopwatch watch = new Stopwatch();
  private final ParquetFormatPlugin formatPlugin;
  private final ParquetFormatConfig formatConfig;
  private final DrillFileSystem fs;
  private final String selectionRoot;

  private List<EndpointAffinity> endpointAffinities;
  private List<SchemaPath> columns;
<<<<<<< HEAD
  private FilterPredicate filter;
=======
  private ListMultimap<Integer, RowGroupInfo> mappings;
  private List<RowGroupInfo> rowGroupInfos;
>>>>>>> f240ac2a

  /*
   * total number of rows (obtained from parquet footer)
   */
  private long rowCount;

  /*
   * total number of non-null value for each column in parquet files.
   */
  private Map<SchemaPath, Long> columnValueCounts;

<<<<<<< HEAD
  public List<ReadEntryWithPath> getEntries() {
    return entries;
  }

  @JsonProperty("format")
  public ParquetFormatConfig getFormatConfig() {
    return this.formatConfig;
  }

  @JsonProperty("storage")
  public StoragePluginConfig getEngineConfig() {
    return this.formatPlugin.getStorageConfig();
  }

  @JsonProperty("filter")
  @JsonSerialize(using = FilterPredicateSerializer.Se.class)
  public FilterPredicate getFilter() { return this.filter; }

=======
>>>>>>> f240ac2a
  @JsonCreator
  public ParquetGroupScan( //
      @JsonProperty("userName") String userName,
      @JsonProperty("entries") List<ReadEntryWithPath> entries, //
      @JsonProperty("storage") StoragePluginConfig storageConfig, //
      @JsonProperty("format") FormatPluginConfig formatConfig, //
      @JacksonInject StoragePluginRegistry engineRegistry, //
      @JsonProperty("columns") List<SchemaPath> columns, //
      @JsonProperty("selectionRoot") String selectionRoot, //
      @JsonProperty("filter") @JsonDeserialize(using = FilterPredicateSerializer.De.class) FilterPredicate filter
      ) throws IOException, ExecutionSetupException {
    super(ImpersonationUtil.resolveUserName(userName));
    this.columns = columns;
    if (formatConfig == null) {
      formatConfig = new ParquetFormatConfig();
    }
    Preconditions.checkNotNull(storageConfig);
    Preconditions.checkNotNull(formatConfig);
    this.formatPlugin = (ParquetFormatPlugin) engineRegistry.getFormatPlugin(storageConfig, formatConfig);
    Preconditions.checkNotNull(formatPlugin);
    this.fs = ImpersonationUtil.createFileSystem(getUserName(), formatPlugin.getFsConf());
    this.formatConfig = formatPlugin.getConfig();
    this.entries = entries;
    this.selectionRoot = selectionRoot;
    this.filter = filter;
    this.readFooterFromEntries();
  }

  public ParquetGroupScan( //
      String userName,
      FileSelection selection, //
      ParquetFormatPlugin formatPlugin, //
      String selectionRoot,
      List<SchemaPath> columns,
      FilterPredicate filter) //
          throws IOException {
    super(userName);
    this.formatPlugin = formatPlugin;
    this.columns = columns;
    this.formatConfig = formatPlugin.getConfig();
    this.fs = ImpersonationUtil.createFileSystem(userName, formatPlugin.getFsConf());

    this.entries = Lists.newArrayList();
    List<FileStatus> files = selection.getFileStatusList(fs);
    for (FileStatus file : files) {
      entries.add(new ReadEntryWithPath(file.getPath().toString()));
    }

    this.selectionRoot = selectionRoot;
    this.filter = filter;

    readFooter(files);
  }

  /*
   * This is used to clone another copy of the group scan.
   */
  private ParquetGroupScan(ParquetGroupScan that) {
    super(that);
    this.columns = that.columns == null ? null : Lists.newArrayList(that.columns);
    this.endpointAffinities = that.endpointAffinities == null ? null : Lists.newArrayList(that.endpointAffinities);
    this.entries = that.entries == null ? null : Lists.newArrayList(that.entries);
    this.formatConfig = that.formatConfig;
    this.formatPlugin = that.formatPlugin;
    this.fs = that.fs;
    this.mappings = that.mappings == null ? null : ArrayListMultimap.create(that.mappings);
    this.rowCount = that.rowCount;
    this.rowGroupInfos = that.rowGroupInfos == null ? null : Lists.newArrayList(that.rowGroupInfos);
    this.selectionRoot = that.selectionRoot;
    this.columnValueCounts = that.columnValueCounts;
    this.filter = that.filter;
  }


  public List<ReadEntryWithPath> getEntries() {
    return entries;
  }

  @JsonProperty("format")
  public ParquetFormatConfig getFormatConfig() {
    return this.formatConfig;
  }

  @JsonProperty("storage")
  public StoragePluginConfig getEngineConfig() {
    return this.formatPlugin.getStorageConfig();
  }

  public String getSelectionRoot() {
    return selectionRoot;
  }

  private void readFooterFromEntries()  throws IOException {
    List<FileStatus> files = Lists.newArrayList();
    for (ReadEntryWithPath e : entries) {
      files.add(fs.getFileStatus(new Path(e.getPath())));
    }
    readFooter(files);
  }

  private void readFooter(final List<FileStatus> statuses) {
    final UserGroupInformation ugi = ImpersonationUtil.createProxyUgi(getUserName());
    try {
      ugi.doAs(new PrivilegedExceptionAction<Void>() {
        public Void run() throws Exception {
          readFooterHelper(statuses);
          return null;
        }
      });
    } catch (InterruptedException | IOException e) {
      final String errMsg = String.format("Failed to read footer entries from parquet input files: %s", e.getMessage());
      logger.error(errMsg, e);
      throw new DrillRuntimeException(errMsg, e);
    }
  }

  private void readFooterHelper(List<FileStatus> statuses) throws IOException {
    watch.reset();
    watch.start();
    Timer.Context tContext = metrics.timer(READ_FOOTER_TIMER).time();

    rowGroupInfos = Lists.newArrayList();
    long start = 0, length = 0;
    rowCount = 0;
    columnValueCounts = new HashMap<SchemaPath, Long>();

    ColumnChunkMetaData columnChunkMetaData;

    List<Footer> footers = FooterGatherer.getFooters(formatPlugin.getFsConf(), statuses, 16);
    for (Footer footer : footers) {
      int index = 0;
      ParquetMetadata metadata = footer.getParquetMetadata();
      List<BlockMetaData> blocks = metadata.getBlocks();
      if (filter != null) {
        try {
          List<BlockMetaData> filteredBlocks = new ArrayList<BlockMetaData>();

          for (BlockMetaData block : blocks) {
            if (!StatisticsFilter.canDrop(filter, block.getColumns())) {
              filteredBlocks.add(block);
            }
          }

          blocks = filteredBlocks;
        } catch (Exception e) {
          // canDrop will throw an exception if the schema is incompatible
          // In this case, we simply ignore the filter predicate and continue with all row groups
          //
          // NB: RowGroupFilter uses SchemaCompatibilityValidator which will not (currently) allow filtering
          // timestamp/time/date columns using in64/32 values, hence it is not being used.
          // https://issues.apache.org/jira/browse/PARQUET-247 is related to this, although not exactly the same
          logger.warn("Filter is not compatible with Parquet schema", e);
        }
      }
      for (BlockMetaData rowGroup : blocks) {
        long valueCountInGrp = 0;
        // need to grab block information from HDFS
        columnChunkMetaData = rowGroup.getColumns().iterator().next();
        start = columnChunkMetaData.getFirstDataPageOffset();
        // this field is not being populated correctly, but the column chunks know their sizes, just summing them for
        // now
        // end = start + rowGroup.getTotalByteSize();
        length = 0;
        for (ColumnChunkMetaData col : rowGroup.getColumns()) {
          length += col.getTotalSize();
          valueCountInGrp = Math.max(col.getValueCount(), valueCountInGrp);
          SchemaPath path = SchemaPath.getSimplePath(col.getPath().toString().replace("[", "").replace("]", "").toLowerCase());

          long previousCount = 0;
          long currentCount = 0;

          if (! columnValueCounts.containsKey(path)) {
            // create an entry for this column
            columnValueCounts.put(path, previousCount /* initialize to 0 */);
          } else {
            previousCount = columnValueCounts.get(path);
          }

          boolean statsAvail = (col.getStatistics() != null && !col.getStatistics().isEmpty());

          if (statsAvail && previousCount != GroupScan.NO_COLUMN_STATS) {
            currentCount = col.getValueCount() - col.getStatistics().getNumNulls(); // only count non-nulls
            columnValueCounts.put(path, previousCount + currentCount);
          } else {
            // even if 1 chunk does not have stats, we cannot rely on the value count for this column
            columnValueCounts.put(path, GroupScan.NO_COLUMN_STATS);
          }

        }

        String filePath = footer.getFile().toUri().getPath();
        rowGroupInfos.add(new ParquetGroupScan.RowGroupInfo(filePath, start, length, index));
        logger.debug("rowGroupInfo path: {} start: {} length {}", filePath, start, length);
        index++;

        rowCount += rowGroup.getRowCount();
      }

    }
    tContext.stop();
    watch.stop();
    logger.debug("Took {} ms to get row group infos", watch.elapsed(TimeUnit.MILLISECONDS));
  }

  @Override
  public void modifyFileSelection(FileSelection selection) {
    entries.clear();
    for (String fileName : selection.getAsFiles()) {
      entries.add(new ReadEntryWithPath(fileName));
    }
  }

  public static class RowGroupInfo extends ReadEntryFromHDFS implements CompleteWork, FileWork {

    private EndpointByteMap byteMap;
    private int rowGroupIndex;
    private String root;

    @JsonCreator
    public RowGroupInfo(@JsonProperty("path") String path, @JsonProperty("start") long start,
        @JsonProperty("length") long length, @JsonProperty("rowGroupIndex") int rowGroupIndex) {
      super(path, start, length);
      this.rowGroupIndex = rowGroupIndex;
    }

    public RowGroupReadEntry getRowGroupReadEntry() {
      return new RowGroupReadEntry(this.getPath(), this.getStart(), this.getLength(), this.rowGroupIndex);
    }

    public int getRowGroupIndex() {
      return this.rowGroupIndex;
    }

    @Override
    public int compareTo(CompleteWork o) {
      return Long.compare(getTotalBytes(), o.getTotalBytes());
    }

    @Override
    public long getTotalBytes() {
      return this.getLength();
    }

    @Override
    public EndpointByteMap getByteMap() {
      return byteMap;
    }

    public void setEndpointByteMap(EndpointByteMap byteMap) {
      this.byteMap = byteMap;
    }
  }

  /**
   * Calculates the affinity each endpoint has for this scan, by adding up the affinity each endpoint has for each
   * rowGroup
   *
   * @return a list of EndpointAffinity objects
   */
  @Override
  public List<EndpointAffinity> getOperatorAffinity() {
    if (rowGroupInfos.isEmpty()) {
      return Collections.emptyList();
    }
    if (this.endpointAffinities == null) {
      BlockMapBuilder bmb = new BlockMapBuilder(fs, formatPlugin.getContext().getBits());
      try {
        List<TimedRunnable<Void>> blockMappers = Lists.newArrayList();
        for (RowGroupInfo rgi : rowGroupInfos) {
          blockMappers.add(new BlockMapper(bmb, rgi));
        }
        TimedRunnable.run("Load Parquet RowGroup block maps", logger, blockMappers, 16);
      } catch (IOException e) {
        logger.warn("Failure while determining operator affinity.", e);
        return Collections.emptyList();
      }

      this.endpointAffinities = AffinityCreator.getAffinityMap(rowGroupInfos);
    }
    return this.endpointAffinities;
  }

  private class BlockMapper extends TimedRunnable<Void> {
    private final BlockMapBuilder bmb;
    private final RowGroupInfo rgi;

    public BlockMapper(BlockMapBuilder bmb, RowGroupInfo rgi) {
      super();
      this.bmb = bmb;
      this.rgi = rgi;
    }

    @Override
    protected Void runInner() throws Exception {
      EndpointByteMap ebm = bmb.getEndpointByteMap(rgi);
      rgi.setEndpointByteMap(ebm);
      return null;
    }

    @Override
    protected IOException convertToIOException(Exception e) {
      return new IOException(String.format("Failure while trying to get block locations for file %s starting at %d.", rgi.getPath(), rgi.getStart()));
    }

  }

  @Override
  public void applyAssignments(List<DrillbitEndpoint> incomingEndpoints) throws PhysicalOperatorSetupException {
<<<<<<< HEAD
    if (!rowGroupInfos.isEmpty()) {
      this.mappings = AssignmentCreator.getMappings(incomingEndpoints, rowGroupInfos);
    }
=======

    this.mappings = AssignmentCreator.getMappings(incomingEndpoints, rowGroupInfos, formatPlugin.getContext());
>>>>>>> f240ac2a
  }

  @Override
  public SubScan getSpecificScan(int minorFragmentId) {
    if (mappings == null) {
      return new EmptyRowGroupScan();
    }

    assert minorFragmentId < mappings.size() : String.format(
        "Mappings length [%d] should be longer than minor fragment id [%d] but it isn't.", mappings.size(),
        minorFragmentId);

    List<RowGroupInfo> rowGroupsForMinor = mappings.get(minorFragmentId);

    Preconditions.checkArgument(!rowGroupsForMinor.isEmpty(),
        String.format("MinorFragmentId %d has no read entries assigned", minorFragmentId));

<<<<<<< HEAD
    return new ParquetRowGroupScan(formatPlugin, convertToReadEntries(rowGroupsForMinor), columns, selectionRoot, filter);
=======
    return new ParquetRowGroupScan(
        getUserName(), formatPlugin, convertToReadEntries(rowGroupsForMinor), columns, selectionRoot);
>>>>>>> f240ac2a
  }

  private List<RowGroupReadEntry> convertToReadEntries(List<RowGroupInfo> rowGroups) {
    List<RowGroupReadEntry> entries = Lists.newArrayList();
    for (RowGroupInfo rgi : rowGroups) {
      RowGroupReadEntry rgre = new RowGroupReadEntry(rgi.getPath(), rgi.getStart(), rgi.getLength(),
          rgi.getRowGroupIndex());
      entries.add(rgre);
    }
    return entries;
  }

  @Override
  public int getMaxParallelizationWidth() {
    return rowGroupInfos.size();
  }

  public List<SchemaPath> getColumns() {
    return columns;
  }

  @Override
  public ScanStats getScanStats() {
    int columnCount = columns == null ? 20 : columns.size();
    return new ScanStats(GroupScanProperty.EXACT_ROW_COUNT, rowCount, 1, rowCount * columnCount);
  }

  @Override
  @JsonIgnore
  public PhysicalOperator getNewWithChildren(List<PhysicalOperator> children) {
    Preconditions.checkArgument(children.isEmpty());
    return new ParquetGroupScan(this);
  }

  @Override
  public String getDigest() {
    return toString();
  }

  @Override
  public String toString() {
    return "ParquetGroupScan [entries=" + entries
        + ", selectionRoot=" + selectionRoot
        + ", numFiles=" + getEntries().size()
        + ", columns=" + columns
        + ", filter=" + filter + "]";
  }

  @Override
  public GroupScan clone(List<SchemaPath> columns) {
    ParquetGroupScan newScan = new ParquetGroupScan(this);
    newScan.columns = columns;
    return newScan;
  }

  @Override
  public FileGroupScan clone(FileSelection selection) throws IOException {
    ParquetGroupScan newScan = new ParquetGroupScan(this);
    newScan.modifyFileSelection(selection);
    newScan.readFooterFromEntries();
    return newScan;
  }

  public ParquetGroupScan clone(FilterPredicate filter) throws IOException {
    ParquetGroupScan newScan = new ParquetGroupScan(this);
    newScan.filter = filter;
    newScan.readFooterFromEntries();
    return newScan;
  }

  @Override
  @JsonIgnore
  public boolean canPushdownProjects(List<SchemaPath> columns) {
    return true;
  }

  /**
   *  Return column value count for the specified column. If does not contain such column, return 0.
   */
  @Override
  public long getColumnValueCount(SchemaPath column) {
    return columnValueCounts.containsKey(column) ? columnValueCounts.get(column) : 0;
  }

}<|MERGE_RESOLUTION|>--- conflicted
+++ resolved
@@ -18,24 +18,18 @@
 package org.apache.drill.exec.store.parquet;
 
 import java.io.IOException;
-<<<<<<< HEAD
 import java.util.ArrayList;
-=======
 import java.security.PrivilegedExceptionAction;
->>>>>>> f240ac2a
 import java.util.Collections;
 import java.util.HashMap;
 import java.util.List;
 import java.util.Map;
 import java.util.concurrent.TimeUnit;
 
-<<<<<<< HEAD
 import com.fasterxml.jackson.databind.annotation.JsonDeserialize;
 import com.fasterxml.jackson.databind.annotation.JsonSerialize;
-=======
 import com.google.common.collect.ArrayListMultimap;
 import org.apache.drill.common.exceptions.DrillRuntimeException;
->>>>>>> f240ac2a
 import org.apache.drill.common.exceptions.ExecutionSetupException;
 import org.apache.drill.common.expression.SchemaPath;
 import org.apache.drill.common.logical.FormatPluginConfig;
@@ -67,16 +61,10 @@
 import org.apache.hadoop.fs.FileStatus;
 import org.apache.hadoop.fs.Path;
 
-<<<<<<< HEAD
-import parquet.filter2.compat.FilterCompat;
-import parquet.filter2.compat.RowGroupFilter;
 import parquet.filter2.predicate.FilterPredicate;
-import parquet.filter2.predicate.SchemaCompatibilityValidator;
 import parquet.filter2.statisticslevel.StatisticsFilter;
 import parquet.hadoop.FilterPredicateSerializer;
-=======
 import org.apache.hadoop.security.UserGroupInformation;
->>>>>>> f240ac2a
 import parquet.hadoop.Footer;
 import parquet.hadoop.metadata.BlockMetaData;
 import parquet.hadoop.metadata.ColumnChunkMetaData;
@@ -109,12 +97,9 @@
 
   private List<EndpointAffinity> endpointAffinities;
   private List<SchemaPath> columns;
-<<<<<<< HEAD
   private FilterPredicate filter;
-=======
   private ListMultimap<Integer, RowGroupInfo> mappings;
   private List<RowGroupInfo> rowGroupInfos;
->>>>>>> f240ac2a
 
   /*
    * total number of rows (obtained from parquet footer)
@@ -126,27 +111,6 @@
    */
   private Map<SchemaPath, Long> columnValueCounts;
 
-<<<<<<< HEAD
-  public List<ReadEntryWithPath> getEntries() {
-    return entries;
-  }
-
-  @JsonProperty("format")
-  public ParquetFormatConfig getFormatConfig() {
-    return this.formatConfig;
-  }
-
-  @JsonProperty("storage")
-  public StoragePluginConfig getEngineConfig() {
-    return this.formatPlugin.getStorageConfig();
-  }
-
-  @JsonProperty("filter")
-  @JsonSerialize(using = FilterPredicateSerializer.Se.class)
-  public FilterPredicate getFilter() { return this.filter; }
-
-=======
->>>>>>> f240ac2a
   @JsonCreator
   public ParquetGroupScan( //
       @JsonProperty("userName") String userName,
@@ -234,6 +198,10 @@
   public StoragePluginConfig getEngineConfig() {
     return this.formatPlugin.getStorageConfig();
   }
+
+  @JsonProperty("filter")
+  @JsonSerialize(using = FilterPredicateSerializer.Se.class)
+  public FilterPredicate getFilter() { return this.filter; }
 
   public String getSelectionRoot() {
     return selectionRoot;
@@ -455,14 +423,9 @@
 
   @Override
   public void applyAssignments(List<DrillbitEndpoint> incomingEndpoints) throws PhysicalOperatorSetupException {
-<<<<<<< HEAD
     if (!rowGroupInfos.isEmpty()) {
-      this.mappings = AssignmentCreator.getMappings(incomingEndpoints, rowGroupInfos);
-    }
-=======
-
-    this.mappings = AssignmentCreator.getMappings(incomingEndpoints, rowGroupInfos, formatPlugin.getContext());
->>>>>>> f240ac2a
+      this.mappings = AssignmentCreator.getMappings(incomingEndpoints, rowGroupInfos, formatPlugin.getContext());
+    }
   }
 
   @Override
@@ -480,12 +443,8 @@
     Preconditions.checkArgument(!rowGroupsForMinor.isEmpty(),
         String.format("MinorFragmentId %d has no read entries assigned", minorFragmentId));
 
-<<<<<<< HEAD
-    return new ParquetRowGroupScan(formatPlugin, convertToReadEntries(rowGroupsForMinor), columns, selectionRoot, filter);
-=======
     return new ParquetRowGroupScan(
-        getUserName(), formatPlugin, convertToReadEntries(rowGroupsForMinor), columns, selectionRoot);
->>>>>>> f240ac2a
+        getUserName(), formatPlugin, convertToReadEntries(rowGroupsForMinor), columns, selectionRoot, filter);
   }
 
   private List<RowGroupReadEntry> convertToReadEntries(List<RowGroupInfo> rowGroups) {
