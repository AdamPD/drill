/**
 * Licensed to the Apache Software Foundation (ASF) under one
 * or more contributor license agreements.  See the NOTICE file
 * distributed with this work for additional information
 * regarding copyright ownership.  The ASF licenses this file
 * to you under the Apache License, Version 2.0 (the
 * "License"); you may not use this file except in compliance
 * with the License.  You may obtain a copy of the License at
 *
 * http://www.apache.org/licenses/LICENSE-2.0
 *
 * Unless required by applicable law or agreed to in writing, software
 * distributed under the License is distributed on an "AS IS" BASIS,
 * WITHOUT WARRANTIES OR CONDITIONS OF ANY KIND, either express or implied.
 * See the License for the specific language governing permissions and
 * limitations under the License.
 */
package org.apache.drill.exec.store.parquet;

import java.io.IOException;
import java.util.ArrayList;
import java.security.PrivilegedExceptionAction;
import java.util.ArrayList;
import java.util.Collections;
import java.util.HashMap;
import java.util.HashSet;
import java.util.List;
import java.util.Map;
import java.util.Set;
import java.util.concurrent.TimeUnit;

import com.fasterxml.jackson.databind.annotation.JsonDeserialize;
import com.fasterxml.jackson.databind.annotation.JsonSerialize;
import com.google.common.collect.ArrayListMultimap;
import com.google.common.collect.Maps;
import com.google.common.collect.Sets;
import io.netty.buffer.DrillBuf;
import org.apache.drill.common.exceptions.DrillRuntimeException;
import org.apache.drill.common.exceptions.ExecutionSetupException;
import org.apache.drill.common.expression.SchemaPath;
import org.apache.drill.common.logical.FormatPluginConfig;
import org.apache.drill.common.logical.StoragePluginConfig;
import org.apache.drill.common.types.TypeProtos.DataMode;
import org.apache.drill.common.types.TypeProtos.MajorType;
import org.apache.drill.common.types.TypeProtos.MinorType;
import org.apache.drill.common.types.Types;
import org.apache.drill.exec.expr.holders.IntervalHolder;
import org.apache.drill.exec.metrics.DrillMetrics;
import org.apache.drill.exec.physical.EndpointAffinity;
import org.apache.drill.exec.physical.PhysicalOperatorSetupException;
import org.apache.drill.exec.physical.base.AbstractFileGroupScan;
import org.apache.drill.exec.physical.base.FileGroupScan;
import org.apache.drill.exec.physical.base.GroupScan;
import org.apache.drill.exec.physical.base.PhysicalOperator;
import org.apache.drill.exec.physical.base.ScanStats;
import org.apache.drill.exec.physical.base.ScanStats.GroupScanProperty;
import org.apache.drill.exec.physical.base.SubScan;
import org.apache.drill.exec.proto.CoordinationProtos.DrillbitEndpoint;
import org.apache.drill.exec.store.ParquetOutputRecordWriter;
import org.apache.drill.exec.store.StoragePluginRegistry;
import org.apache.drill.exec.store.TimedRunnable;
import org.apache.drill.exec.store.dfs.DrillFileSystem;
import org.apache.drill.exec.store.dfs.FileSelection;
import org.apache.drill.exec.store.dfs.ReadEntryFromHDFS;
import org.apache.drill.exec.store.dfs.ReadEntryWithPath;
import org.apache.drill.exec.store.dfs.easy.FileWork;
import org.apache.drill.exec.store.schedule.AffinityCreator;
import org.apache.drill.exec.store.schedule.AssignmentCreator;
import org.apache.drill.exec.store.schedule.BlockMapBuilder;
import org.apache.drill.exec.store.schedule.CompleteWork;
import org.apache.drill.exec.store.schedule.EndpointByteMap;
import org.apache.drill.exec.util.ImpersonationUtil;
import org.apache.drill.exec.vector.BigIntVector;
import org.apache.drill.exec.vector.Float4Vector;
import org.apache.drill.exec.vector.Float8Vector;
import org.apache.drill.exec.vector.IntVector;
import org.apache.drill.exec.vector.NullableBigIntVector;
import org.apache.drill.exec.vector.NullableDateVector;
import org.apache.drill.exec.vector.NullableDecimal18Vector;
import org.apache.drill.exec.vector.NullableFloat4Vector;
import org.apache.drill.exec.vector.NullableFloat8Vector;
import org.apache.drill.exec.vector.NullableIntVector;
import org.apache.drill.exec.vector.NullableIntervalVector;
import org.apache.drill.exec.vector.NullableSmallIntVector;
import org.apache.drill.exec.vector.NullableTimeStampVector;
import org.apache.drill.exec.vector.NullableTimeVector;
import org.apache.drill.exec.vector.NullableTinyIntVector;
import org.apache.drill.exec.vector.NullableUInt1Vector;
import org.apache.drill.exec.vector.NullableUInt2Vector;
import org.apache.drill.exec.vector.NullableUInt4Vector;
import org.apache.drill.exec.vector.NullableVarBinaryVector;
import org.apache.drill.exec.vector.NullableVarCharVector;
import org.apache.drill.exec.vector.ValueVector;
import org.apache.drill.exec.vector.VarBinaryVector;
import org.apache.hadoop.fs.FileStatus;
import org.apache.hadoop.fs.Path;

import parquet.filter2.predicate.FilterPredicate;
import parquet.filter2.statisticslevel.StatisticsFilter;
import parquet.hadoop.FilterPredicateSerializer;
import org.apache.hadoop.security.UserGroupInformation;
import org.joda.time.DateTimeUtils;
import parquet.column.statistics.Statistics;
import parquet.format.ConvertedType;
import parquet.format.FileMetaData;
import parquet.format.SchemaElement;
import parquet.format.converter.ParquetMetadataConverter;
import parquet.hadoop.Footer;
import parquet.hadoop.ParquetFileWriter;
import parquet.hadoop.metadata.BlockMetaData;
import parquet.hadoop.metadata.ColumnChunkMetaData;
import parquet.hadoop.metadata.ParquetMetadata;
import parquet.io.api.Binary;
import parquet.org.codehaus.jackson.annotate.JsonCreator;

import com.codahale.metrics.MetricRegistry;
import com.codahale.metrics.Timer;
import com.fasterxml.jackson.annotation.JacksonInject;
import com.fasterxml.jackson.annotation.JsonIgnore;
import com.fasterxml.jackson.annotation.JsonProperty;
import com.fasterxml.jackson.annotation.JsonTypeName;
import com.google.common.base.Preconditions;
import com.google.common.base.Stopwatch;
import com.google.common.collect.ListMultimap;
import com.google.common.collect.Lists;
import parquet.schema.OriginalType;
import parquet.schema.PrimitiveType.PrimitiveTypeName;
import parquet.schema.Type;

@JsonTypeName("parquet-scan")
public class ParquetGroupScan extends AbstractFileGroupScan {
  static final org.slf4j.Logger logger = org.slf4j.LoggerFactory.getLogger(ParquetGroupScan.class);
  static final MetricRegistry metrics = DrillMetrics.getInstance();
  static final String READ_FOOTER_TIMER = MetricRegistry.name(ParquetGroupScan.class, "readFooter");

  private final List<ReadEntryWithPath> entries;
  private final Stopwatch watch = new Stopwatch();
  private final ParquetFormatPlugin formatPlugin;
  private final ParquetFormatConfig formatConfig;
  private final DrillFileSystem fs;
  private final String selectionRoot;

  private List<EndpointAffinity> endpointAffinities;
  private List<SchemaPath> columns;
  private FilterPredicate filter;
  private ListMultimap<Integer, RowGroupInfo> mappings;
  private List<RowGroupInfo> rowGroupInfos;
  private List<Footer> footers;

  /*
   * total number of rows (obtained from parquet footer)
   */
  private long rowCount;

  /*
   * total number of non-null value for each column in parquet files.
   */
  private Map<SchemaPath, Long> columnValueCounts;

  @JsonCreator
  public ParquetGroupScan( //
      @JsonProperty("userName") String userName,
      @JsonProperty("entries") List<ReadEntryWithPath> entries, //
      @JsonProperty("storage") StoragePluginConfig storageConfig, //
      @JsonProperty("format") FormatPluginConfig formatConfig, //
      @JacksonInject StoragePluginRegistry engineRegistry, //
      @JsonProperty("columns") List<SchemaPath> columns, //
      @JsonProperty("selectionRoot") String selectionRoot, //
      @JsonProperty("filter") @JsonDeserialize(using = FilterPredicateSerializer.De.class) FilterPredicate filter
      ) throws IOException, ExecutionSetupException {
    super(ImpersonationUtil.resolveUserName(userName));
    this.columns = columns;
    if (formatConfig == null) {
      formatConfig = new ParquetFormatConfig();
    }
    Preconditions.checkNotNull(storageConfig);
    Preconditions.checkNotNull(formatConfig);
    this.formatPlugin = (ParquetFormatPlugin) engineRegistry.getFormatPlugin(storageConfig, formatConfig);
    Preconditions.checkNotNull(formatPlugin);
    this.fs = ImpersonationUtil.createFileSystem(getUserName(), formatPlugin.getFsConf());
    this.formatConfig = formatPlugin.getConfig();
    this.entries = entries;
    this.selectionRoot = selectionRoot;
    this.filter = filter;
    this.readFooterFromEntries();
  }

  public ParquetGroupScan( //
      String userName,
      FileSelection selection, //
      ParquetFormatPlugin formatPlugin, //
      String selectionRoot,
      List<SchemaPath> columns,
      FilterPredicate filter) //
          throws IOException {
    super(userName);
    this.formatPlugin = formatPlugin;
    this.columns = columns;
    this.formatConfig = formatPlugin.getConfig();
    this.fs = ImpersonationUtil.createFileSystem(userName, formatPlugin.getFsConf());

    this.entries = Lists.newArrayList();
    List<FileStatus> files = selection.getFileStatusList(fs);
    for (FileStatus file : files) {
      entries.add(new ReadEntryWithPath(file.getPath().toString()));
    }

    this.selectionRoot = selectionRoot;
    this.filter = filter;

    readFooter(files);
  }

  /*
   * This is used to clone another copy of the group scan.
   */
  private ParquetGroupScan(ParquetGroupScan that) {
    super(that);
    this.columns = that.columns == null ? null : Lists.newArrayList(that.columns);
    this.endpointAffinities = that.endpointAffinities == null ? null : Lists.newArrayList(that.endpointAffinities);
    this.entries = that.entries == null ? null : Lists.newArrayList(that.entries);
    this.formatConfig = that.formatConfig;
    this.formatPlugin = that.formatPlugin;
    this.fs = that.fs;
    this.mappings = that.mappings == null ? null : ArrayListMultimap.create(that.mappings);
    this.rowCount = that.rowCount;
    this.rowGroupInfos = that.rowGroupInfos == null ? null : Lists.newArrayList(that.rowGroupInfos);
    this.selectionRoot = that.selectionRoot;
<<<<<<< HEAD
    this.columnValueCounts = that.columnValueCounts;
    this.filter = that.filter;
    this.footers = that.footers;
=======
    this.columnValueCounts = that.columnValueCounts == null ? null : new HashMap(that.columnValueCounts);
    this.columnTypeMap = that.columnTypeMap == null ? null : new HashMap(that.columnTypeMap);
    this.partitionValueMap = that.partitionValueMap == null ? null : new HashMap(that.partitionValueMap);
    this.fileSet = that.fileSet == null ? null : new HashSet(that.fileSet);
>>>>>>> 72f94696
  }


  public List<ReadEntryWithPath> getEntries() {
    return entries;
  }

  @JsonProperty("format")
  public ParquetFormatConfig getFormatConfig() {
    return this.formatConfig;
  }

  @JsonProperty("storage")
  public StoragePluginConfig getEngineConfig() {
    return this.formatPlugin.getStorageConfig();
  }

  @JsonProperty("filter")
  @JsonSerialize(using = FilterPredicateSerializer.Se.class)
  public FilterPredicate getFilter() { return this.filter; }

  public String getSelectionRoot() {
    return selectionRoot;
  }

  private void readFooterFromEntries()  throws IOException {
    List<FileStatus> files = Lists.newArrayList();
    for (ReadEntryWithPath e : entries) {
      files.add(fs.getFileStatus(new Path(e.getPath())));
    }
    readFooter(files);
  }

  private void readFooter(final List<FileStatus> statuses) {
    final UserGroupInformation ugi = ImpersonationUtil.createProxyUgi(getUserName());
    try {
      ugi.doAs(new PrivilegedExceptionAction<Void>() {
        public Void run() throws Exception {
          readFooterHelper(statuses);
          return null;
        }
      });
    } catch (InterruptedException | IOException e) {
      final String errMsg = String.format("Failed to read footer entries from parquet input files: %s", e.getMessage());
      logger.error(errMsg, e);
      throw new DrillRuntimeException(errMsg, e);
    }
  }

  public Set<String> getFileSet() {
    return fileSet;
  }

  private Set<String> fileSet = Sets.newHashSet();

  private void readFooterHelper(List<FileStatus> statuses) throws IOException {
    watch.reset();
    watch.start();
    Timer.Context tContext = metrics.timer(READ_FOOTER_TIMER).time();

    columnTypeMap.clear();
    fileSet.clear();
    partitionValueMap.clear();

    rowGroupInfos = Lists.newArrayList();
    long start = 0, length = 0;
    rowCount = 0;
    columnValueCounts = new HashMap<SchemaPath, Long>();

    ColumnChunkMetaData columnChunkMetaData;

<<<<<<< HEAD
    if (footers == null) {
      footers = FooterGatherer.getFooters(formatPlugin.getFsConf(), statuses, 16);
    }
    for (Footer footer : footers) {
      int index = 0;
      ParquetMetadata metadata = footer.getParquetMetadata();
      List<BlockMetaData> blocks = metadata.getBlocks();
      if (filter != null) {
        try {
          List<BlockMetaData> filteredBlocks = new ArrayList<BlockMetaData>();

          for (BlockMetaData block : blocks) {
            if (!StatisticsFilter.canDrop(filter, block.getColumns())) {
              filteredBlocks.add(block);
            }
          }

          blocks = filteredBlocks;
        } catch (Exception e) {
          // canDrop will throw an exception if the schema is incompatible
          // In this case, we simply ignore the filter predicate and continue with all row groups
          //
          // NB: RowGroupFilter uses SchemaCompatibilityValidator which will not (currently) allow filtering
          // timestamp/time/date columns using in64/32 values, hence it is not being used.
          // https://issues.apache.org/jira/browse/PARQUET-247 is related to this, although not exactly the same
          logger.warn("Filter is not compatible with Parquet schema", e);
        }
      }
      for (BlockMetaData rowGroup : blocks) {
=======
    List<Footer> footers = FooterGatherer.getFooters(formatPlugin.getFsConf(), statuses, 16);
    boolean first = true;
    ParquetMetadataConverter metadataConverter = new ParquetMetadataConverter();
    for (Footer footer : footers) {
      int index = 0;
      ParquetMetadata metadata = footer.getParquetMetadata();
      FileMetaData fileMetaData = metadataConverter.toParquetMetadata(ParquetFileWriter.CURRENT_VERSION, metadata);
      HashMap<String, SchemaElement> schemaElements = new HashMap<>();
      for (SchemaElement se : fileMetaData.getSchema()) {
        schemaElements.put(se.getName(), se);
      }
      for (BlockMetaData rowGroup : metadata.getBlocks()) {
        String file = Path.getPathWithoutSchemeAndAuthority(footer.getFile()).toString();
        fileSet.add(file);
>>>>>>> 72f94696
        long valueCountInGrp = 0;
        // need to grab block information from HDFS
        columnChunkMetaData = rowGroup.getColumns().iterator().next();
        start = columnChunkMetaData.getFirstDataPageOffset();
        // this field is not being populated correctly, but the column chunks know their sizes, just summing them for
        // now
        // end = start + rowGroup.getTotalByteSize();
        length = 0;
        for (ColumnChunkMetaData col : rowGroup.getColumns()) {
          length += col.getTotalSize();
          valueCountInGrp = Math.max(col.getValueCount(), valueCountInGrp);
          SchemaPath schemaPath = SchemaPath.getSimplePath(col.getPath().toString().replace("[", "").replace("]", "").toLowerCase());

          long previousCount = 0;
          long currentCount = 0;

          if (! columnValueCounts.containsKey(schemaPath)) {
            // create an entry for this column
            columnValueCounts.put(schemaPath, previousCount /* initialize to 0 */);
          } else {
            previousCount = columnValueCounts.get(schemaPath);
          }

          boolean statsAvail = (col.getStatistics() != null && !col.getStatistics().isEmpty());

          if (statsAvail && previousCount != GroupScan.NO_COLUMN_STATS) {
            currentCount = col.getValueCount() - col.getStatistics().getNumNulls(); // only count non-nulls
            columnValueCounts.put(schemaPath, previousCount + currentCount);
          } else {
            // even if 1 chunk does not have stats, we cannot rely on the value count for this column
            columnValueCounts.put(schemaPath, GroupScan.NO_COLUMN_STATS);
          }

          // check if this column can be used for partition pruning
          SchemaElement se = schemaElements.get(schemaPath.getAsUnescapedPath());
          boolean partitionColumn = checkForPartitionColumn(schemaPath, col, se, first);
          if (partitionColumn) {
            Map<SchemaPath,Object> map = partitionValueMap.get(file);
            if (map == null) {
              map = Maps.newHashMap();
              partitionValueMap.put(file, map);
            }
            Object value = map.get(schemaPath);
            Object currentValue = col.getStatistics().genericGetMax();
            if (value != null) {
              if (value != currentValue) {
                columnTypeMap.remove(schemaPath);
              }
            } else {
              map.put(schemaPath, currentValue);
            }
          } else {
            columnTypeMap.remove(schemaPath);
          }
        }

        String filePath = footer.getFile().toUri().getPath();
        rowGroupInfos.add(new ParquetGroupScan.RowGroupInfo(filePath, start, length, index));
        logger.debug("rowGroupInfo path: {} start: {} length {}", filePath, start, length);
        index++;

        rowCount += rowGroup.getRowCount();
        first = false;
      }

    }
    tContext.stop();
    watch.stop();
    logger.debug("Took {} ms to get row group infos", watch.elapsed(TimeUnit.MILLISECONDS));
  }

  @JsonIgnore
  private Map<SchemaPath,MajorType> columnTypeMap = Maps.newHashMap();

  /**
      * When reading the very first footer, any column is a potential partition column. So for the first footer, we check
      * every column to see if it is single valued, and if so, add it to the list of potential partition columns. For the
      * remaining footers, we will not find any new partition columns, but we may discover that what was previously a
      * potential partition column now no longer qualifies, so it needs to be removed from the list.
      * @param column
      * @param columnChunkMetaData
      * @param se
      * @param first
      * @return whether column is a potential partition column
      */
  private boolean checkForPartitionColumn(SchemaPath column, ColumnChunkMetaData columnChunkMetaData, SchemaElement se, boolean first) {
    if (first) {
      if (hasSingleValue(columnChunkMetaData)) {
        columnTypeMap.put(column, getType(columnChunkMetaData, se));
        return true;
      } else {
        return false;
      }
    } else {
      if (!columnTypeMap.keySet().contains(column)) {
        return false;
      } else {
        if (!hasSingleValue(columnChunkMetaData)) {
          columnTypeMap.remove(column);
          return false;
        }
        if (!getType(columnChunkMetaData, se).equals(columnTypeMap.get(column))) {
          columnTypeMap.remove(column);
          return false;
        }
      }
    }
    return true;
  }

  private MajorType getType(ColumnChunkMetaData columnChunkMetaData, SchemaElement schemaElement) {
    ConvertedType originalType = schemaElement == null ? null : schemaElement.getConverted_type();

    if (originalType != null) {
      switch (originalType) {
      case DECIMAL:
        return Types.optional(MinorType.DECIMAL18);
      case DATE:
        return Types.optional(MinorType.DATE);
      case TIME_MILLIS:
        return Types.optional(MinorType.TIME);
      case TIMESTAMP_MILLIS:
        return Types.optional(MinorType.TIMESTAMP);
      case UTF8:
        return Types.optional(MinorType.VARCHAR);
      case UINT_8:
        return Types.optional(MinorType.UINT1);
      case UINT_16:
        return Types.optional(MinorType.UINT2);
      case UINT_32:
        return Types.optional(MinorType.UINT4);
      case UINT_64:
        return Types.optional(MinorType.UINT8);
      case INT_8:
        return Types.optional(MinorType.TINYINT);
      case INT_16:
        return Types.optional(MinorType.SMALLINT);
      }
    }

    PrimitiveTypeName type = columnChunkMetaData.getType();
    switch (type) {
    case BOOLEAN:
      return Types.optional(MinorType.BIT);
    case INT32:
      return Types.optional(MinorType.INT);
    case INT64:
      return Types.optional(MinorType.BIGINT);
    case FLOAT:
      return Types.optional(MinorType.FLOAT4);
    case DOUBLE:
      return Types.optional(MinorType.FLOAT8);
    case BINARY:
    case FIXED_LEN_BYTE_ARRAY:
      return Types.optional(MinorType.VARBINARY);
    default:
      // Should never hit this
      throw new UnsupportedOperationException("Unsupported type:" + type);
    }
  }

  private boolean hasSingleValue(ColumnChunkMetaData columnChunkMetaData) {
    Statistics stats = columnChunkMetaData.getStatistics();
    boolean hasStats = stats != null && !stats.isEmpty();
    if (hasStats) {
      if (stats.genericGetMin() == null || stats.genericGetMax() == null) {
        return false;
      }
      return stats.genericGetMax().equals(stats.genericGetMin());
    } else {
      return false;
    }
  }

  @Override
  public void modifyFileSelection(FileSelection selection) {
    entries.clear();
    footers = null;
    for (String fileName : selection.getAsFiles()) {
      entries.add(new ReadEntryWithPath(fileName));
    }
  }

  public MajorType getTypeForColumn(SchemaPath schemaPath) {
    return columnTypeMap.get(schemaPath);
  }

  private Map<String,Map<SchemaPath,Object>> partitionValueMap = Maps.newHashMap();

  public void populatePruningVector(ValueVector v, int index, SchemaPath column, String file) {
    String f = Path.getPathWithoutSchemeAndAuthority(new Path(file)).toString();
    MinorType type = getTypeForColumn(column).getMinorType();
    switch (type) {
    case INT: {
      NullableIntVector intVector = (NullableIntVector) v;
      Integer value = (Integer) partitionValueMap.get(f).get(column);
      intVector.getMutator().setSafe(index, value);
      return;
    }
    case SMALLINT: {
      NullableSmallIntVector smallIntVector = (NullableSmallIntVector) v;
      Integer value = (Integer) partitionValueMap.get(f).get(column);
      smallIntVector.getMutator().setSafe(index, value.shortValue());
      return;
    }
    case TINYINT: {
      NullableTinyIntVector tinyIntVector = (NullableTinyIntVector) v;
      Integer value = (Integer) partitionValueMap.get(f).get(column);
      tinyIntVector.getMutator().setSafe(index, value.byteValue());
      return;
    }
    case UINT1: {
      NullableUInt1Vector intVector = (NullableUInt1Vector) v;
      Integer value = (Integer) partitionValueMap.get(f).get(column);
      intVector.getMutator().setSafe(index, value.byteValue());
      return;
    }
    case UINT2: {
      NullableUInt2Vector intVector = (NullableUInt2Vector) v;
      Integer value = (Integer) partitionValueMap.get(f).get(column);
      intVector.getMutator().setSafe(index, (char) value.shortValue());
      return;
    }
    case UINT4: {
      NullableUInt4Vector intVector = (NullableUInt4Vector) v;
      Integer value = (Integer) partitionValueMap.get(f).get(column);
      intVector.getMutator().setSafe(index, value);
      return;
    }
    case BIGINT: {
      NullableBigIntVector bigIntVector = (NullableBigIntVector) v;
      Long value = (Long) partitionValueMap.get(f).get(column);
      bigIntVector.getMutator().setSafe(index, value);
      return;
    }
    case FLOAT4: {
      NullableFloat4Vector float4Vector = (NullableFloat4Vector) v;
      Float value = (Float) partitionValueMap.get(f).get(column);
      float4Vector.getMutator().setSafe(index, value);
      return;
    }
    case FLOAT8: {
      NullableFloat8Vector float8Vector = (NullableFloat8Vector) v;
      Double value = (Double) partitionValueMap.get(f).get(column);
      float8Vector.getMutator().setSafe(index, value);
      return;
    }
    case VARBINARY: {
      NullableVarBinaryVector varBinaryVector = (NullableVarBinaryVector) v;
      Binary value = (Binary) partitionValueMap.get(f).get(column);
      byte[] bytes = value.getBytes();
      varBinaryVector.getMutator().setSafe(index, bytes, 0, bytes.length);
      return;
    }
    case DECIMAL18: {
      NullableDecimal18Vector decimalVector = (NullableDecimal18Vector) v;
      Long value = (Long) partitionValueMap.get(f).get(column);
      decimalVector.getMutator().setSafe(index, value);
      return;
    }
    case DATE: {
      NullableDateVector dateVector = (NullableDateVector) v;
      Integer value = (Integer) partitionValueMap.get(f).get(column);
      dateVector.getMutator().set(index, DateTimeUtils.fromJulianDay(value - ParquetOutputRecordWriter.JULIAN_DAY_EPOC - 0.5));
      return;
    }
    case TIME: {
      NullableTimeVector timeVector = (NullableTimeVector) v;
      Integer value = (Integer) partitionValueMap.get(f).get(column);
      timeVector.getMutator().set(index, value);
      return;
    }
    case TIMESTAMP: {
      NullableTimeStampVector timeStampVector = (NullableTimeStampVector) v;
      Long value = (Long) partitionValueMap.get(f).get(column);
      timeStampVector.getMutator().set(index, value);
      return;
    }
    case VARCHAR: {
      NullableVarCharVector varCharVector = (NullableVarCharVector) v;
      Binary value = (Binary) partitionValueMap.get(f).get(column);
      byte[] bytes = value.getBytes();
      varCharVector.getMutator().setSafe(index, bytes, 0, bytes.length);
      return;
    }
    default:
      throw new UnsupportedOperationException("Unsupported type: " + type);
    }
  }

  public static class RowGroupInfo extends ReadEntryFromHDFS implements CompleteWork, FileWork {

    private EndpointByteMap byteMap;
    private int rowGroupIndex;
    private String root;

    @JsonCreator
    public RowGroupInfo(@JsonProperty("path") String path, @JsonProperty("start") long start,
        @JsonProperty("length") long length, @JsonProperty("rowGroupIndex") int rowGroupIndex) {
      super(path, start, length);
      this.rowGroupIndex = rowGroupIndex;
    }

    public RowGroupReadEntry getRowGroupReadEntry() {
      return new RowGroupReadEntry(this.getPath(), this.getStart(), this.getLength(), this.rowGroupIndex);
    }

    public int getRowGroupIndex() {
      return this.rowGroupIndex;
    }

    @Override
    public int compareTo(CompleteWork o) {
      return Long.compare(getTotalBytes(), o.getTotalBytes());
    }

    @Override
    public long getTotalBytes() {
      return this.getLength();
    }

    @Override
    public EndpointByteMap getByteMap() {
      return byteMap;
    }

    public void setEndpointByteMap(EndpointByteMap byteMap) {
      this.byteMap = byteMap;
    }
  }

  /**
   * Calculates the affinity each endpoint has for this scan, by adding up the affinity each endpoint has for each
   * rowGroup
   *
   * @return a list of EndpointAffinity objects
   */
  @Override
  public List<EndpointAffinity> getOperatorAffinity() {
    if (rowGroupInfos.isEmpty()) {
      return Collections.emptyList();
    }
    if (this.endpointAffinities == null) {
      BlockMapBuilder bmb = new BlockMapBuilder(fs, formatPlugin.getContext().getBits());
      try {
        List<TimedRunnable<Void>> blockMappers = Lists.newArrayList();
        for (RowGroupInfo rgi : rowGroupInfos) {
          blockMappers.add(new BlockMapper(bmb, rgi));
        }
        TimedRunnable.run("Load Parquet RowGroup block maps", logger, blockMappers, 16);
      } catch (IOException e) {
        logger.warn("Failure while determining operator affinity.", e);
        return Collections.emptyList();
      }

      this.endpointAffinities = AffinityCreator.getAffinityMap(rowGroupInfos);
    }
    return this.endpointAffinities;
  }

  private class BlockMapper extends TimedRunnable<Void> {
    private final BlockMapBuilder bmb;
    private final RowGroupInfo rgi;

    public BlockMapper(BlockMapBuilder bmb, RowGroupInfo rgi) {
      super();
      this.bmb = bmb;
      this.rgi = rgi;
    }

    @Override
    protected Void runInner() throws Exception {
      EndpointByteMap ebm = bmb.getEndpointByteMap(rgi);
      rgi.setEndpointByteMap(ebm);
      return null;
    }

    @Override
    protected IOException convertToIOException(Exception e) {
      return new IOException(String.format("Failure while trying to get block locations for file %s starting at %d.", rgi.getPath(), rgi.getStart()));
    }

  }

  @Override
  public void applyAssignments(List<DrillbitEndpoint> incomingEndpoints) throws PhysicalOperatorSetupException {
    if (!rowGroupInfos.isEmpty()) {
      this.mappings = AssignmentCreator.getMappings(incomingEndpoints, rowGroupInfos, formatPlugin.getContext());
    }
  }

  @Override
  public SubScan getSpecificScan(int minorFragmentId) {
    if (mappings == null) {
      return new EmptyRowGroupScan();
    }

    assert minorFragmentId < mappings.size() : String.format(
        "Mappings length [%d] should be longer than minor fragment id [%d] but it isn't.", mappings.size(),
        minorFragmentId);

    List<RowGroupInfo> rowGroupsForMinor = mappings.get(minorFragmentId);

    Preconditions.checkArgument(!rowGroupsForMinor.isEmpty(),
        String.format("MinorFragmentId %d has no read entries assigned", minorFragmentId));

    return new ParquetRowGroupScan(
        getUserName(), formatPlugin, convertToReadEntries(rowGroupsForMinor), columns, selectionRoot, filter);
  }

  private List<RowGroupReadEntry> convertToReadEntries(List<RowGroupInfo> rowGroups) {
    List<RowGroupReadEntry> entries = Lists.newArrayList();
    for (RowGroupInfo rgi : rowGroups) {
      RowGroupReadEntry rgre = new RowGroupReadEntry(rgi.getPath(), rgi.getStart(), rgi.getLength(),
          rgi.getRowGroupIndex());
      entries.add(rgre);
    }
    return entries;
  }

  @Override
  public int getMaxParallelizationWidth() {
    return rowGroupInfos.size();
  }

  public List<SchemaPath> getColumns() {
    return columns;
  }

  @Override
  public ScanStats getScanStats() {
    int columnCount = columns == null ? 20 : columns.size();
    return new ScanStats(GroupScanProperty.EXACT_ROW_COUNT, rowCount, 1, rowCount * columnCount);
  }

  @Override
  @JsonIgnore
  public PhysicalOperator getNewWithChildren(List<PhysicalOperator> children) {
    Preconditions.checkArgument(children.isEmpty());
    return new ParquetGroupScan(this);
  }

  @Override
  public String getDigest() {
    return toString();
  }

  @Override
  public String toString() {
    return "ParquetGroupScan [entries=" + entries
        + ", selectionRoot=" + selectionRoot
        + ", numFiles=" + getEntries().size()
        + ", columns=" + columns
        + ", filter=" + filter + "]";
  }

  @Override
  public GroupScan clone(List<SchemaPath> columns) {
    ParquetGroupScan newScan = new ParquetGroupScan(this);
    newScan.columns = columns;
    return newScan;
  }

  @Override
  public FileGroupScan clone(FileSelection selection) throws IOException {
    ParquetGroupScan newScan = new ParquetGroupScan(this);
    newScan.modifyFileSelection(selection);
    newScan.readFooterFromEntries();
    return newScan;
  }

  public ParquetGroupScan clone(FilterPredicate filter) throws IOException {
    ParquetGroupScan newScan = new ParquetGroupScan(this);
    newScan.filter = filter;
    newScan.readFooterFromEntries();
    return newScan;
  }

  @Override
  @JsonIgnore
  public boolean canPushdownProjects(List<SchemaPath> columns) {
    return true;
  }

  /**
   *  Return column value count for the specified column. If does not contain such column, return 0.
   */
  @Override
  public long getColumnValueCount(SchemaPath column) {
    return columnValueCounts.containsKey(column) ? columnValueCounts.get(column) : 0;
  }

  @Override
  public List<SchemaPath> getPartitionColumns() {
    return new ArrayList(columnTypeMap.keySet());
  }
}<|MERGE_RESOLUTION|>--- conflicted
+++ resolved
@@ -226,16 +226,12 @@
     this.rowCount = that.rowCount;
     this.rowGroupInfos = that.rowGroupInfos == null ? null : Lists.newArrayList(that.rowGroupInfos);
     this.selectionRoot = that.selectionRoot;
-<<<<<<< HEAD
-    this.columnValueCounts = that.columnValueCounts;
     this.filter = that.filter;
     this.footers = that.footers;
-=======
     this.columnValueCounts = that.columnValueCounts == null ? null : new HashMap(that.columnValueCounts);
     this.columnTypeMap = that.columnTypeMap == null ? null : new HashMap(that.columnTypeMap);
     this.partitionValueMap = that.partitionValueMap == null ? null : new HashMap(that.partitionValueMap);
     this.fileSet = that.fileSet == null ? null : new HashSet(that.fileSet);
->>>>>>> 72f94696
   }
 
 
@@ -307,14 +303,20 @@
 
     ColumnChunkMetaData columnChunkMetaData;
 
-<<<<<<< HEAD
     if (footers == null) {
       footers = FooterGatherer.getFooters(formatPlugin.getFsConf(), statuses, 16);
     }
+    boolean first = true;
+    ParquetMetadataConverter metadataConverter = new ParquetMetadataConverter();
     for (Footer footer : footers) {
       int index = 0;
       ParquetMetadata metadata = footer.getParquetMetadata();
       List<BlockMetaData> blocks = metadata.getBlocks();
+      FileMetaData fileMetaData = metadataConverter.toParquetMetadata(ParquetFileWriter.CURRENT_VERSION, metadata);
+      HashMap<String, SchemaElement> schemaElements = new HashMap<>();
+      for (SchemaElement se : fileMetaData.getSchema()) {
+        schemaElements.put(se.getName(), se);
+      }
       if (filter != null) {
         try {
           List<BlockMetaData> filteredBlocks = new ArrayList<BlockMetaData>();
@@ -337,22 +339,8 @@
         }
       }
       for (BlockMetaData rowGroup : blocks) {
-=======
-    List<Footer> footers = FooterGatherer.getFooters(formatPlugin.getFsConf(), statuses, 16);
-    boolean first = true;
-    ParquetMetadataConverter metadataConverter = new ParquetMetadataConverter();
-    for (Footer footer : footers) {
-      int index = 0;
-      ParquetMetadata metadata = footer.getParquetMetadata();
-      FileMetaData fileMetaData = metadataConverter.toParquetMetadata(ParquetFileWriter.CURRENT_VERSION, metadata);
-      HashMap<String, SchemaElement> schemaElements = new HashMap<>();
-      for (SchemaElement se : fileMetaData.getSchema()) {
-        schemaElements.put(se.getName(), se);
-      }
-      for (BlockMetaData rowGroup : metadata.getBlocks()) {
         String file = Path.getPathWithoutSchemeAndAuthority(footer.getFile()).toString();
         fileSet.add(file);
->>>>>>> 72f94696
         long valueCountInGrp = 0;
         // need to grab block information from HDFS
         columnChunkMetaData = rowGroup.getColumns().iterator().next();
