--- conflicted
+++ resolved
@@ -52,12 +52,7 @@
 
 import parquet.column.ColumnDescriptor;
 import parquet.common.schema.ColumnPath;
-<<<<<<< HEAD
-import parquet.filter2.compat.FilterCompat;
 import parquet.filter2.predicate.FilterPredicate;
-import parquet.hadoop.CodecFactoryExposer;
-=======
->>>>>>> bd8ac4fc
 import parquet.hadoop.ColumnChunkIncReadStore;
 import parquet.hadoop.metadata.BlockMetaData;
 import parquet.hadoop.metadata.ColumnChunkMetaData;
@@ -360,10 +355,7 @@
     try {
       if (pageReadStore != null) {
         pageReadStore.close();
-<<<<<<< HEAD
-=======
         pageReadStore = null;
->>>>>>> bd8ac4fc
       }
     } catch (IOException e) {
       logger.warn("Failure while closing PageReadStore", e);
