--- conflicted
+++ resolved
@@ -328,22 +328,10 @@
     while (count < 4000 && totalRead < recordCount) {
       recordMaterializer.setPosition(count);
       totalRead++;
-<<<<<<< HEAD
       if (recordReader.read() == null) {
         continue;
       }
       count++;
-      if (count % fillLevelCheckFrequency == 0) {
-        if (getPercentFilled() > fillLevelCheckThreshold) {
-          if(!recordMaterializer.ok()){
-            String message = String.format("The setting for `%s` is too high for your Parquet records. Please set a lower check threshold and retry your query. ", ExecConstants.PARQUET_VECTOR_FILL_CHECK_THRESHOLD);
-            handleAndRaise(message, new RuntimeException(message));
-          }
-          break;
-        }
-      }
-=======
->>>>>>> f240ac2a
     }
     writer.setValueCount(count);
     // if we have requested columns that were not found in the file fill their vectors with null
