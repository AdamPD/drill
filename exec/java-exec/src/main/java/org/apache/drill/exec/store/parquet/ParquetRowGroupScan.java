--- conflicted
+++ resolved
@@ -78,16 +78,11 @@
       String userName, //
       ParquetFormatPlugin formatPlugin, //
       List<RowGroupReadEntry> rowGroupReadEntries, //
-<<<<<<< HEAD
-      List<SchemaPath> columns,
-      String selectionRoot,
-      FilterPredicate filter) {
-=======
       List<SchemaPath> columns, //
-      String selectionRoot //
+      String selectionRoot, //,]
+      FilterPredicate filter //
   ) {
     super(userName);
->>>>>>> f240ac2a
     this.formatPlugin = Preconditions.checkNotNull(formatPlugin);
     this.formatConfig = formatPlugin.getConfig();
     this.rowGroupReadEntries = rowGroupReadEntries;
@@ -132,11 +127,7 @@
   @Override
   public PhysicalOperator getNewWithChildren(List<PhysicalOperator> children) throws ExecutionSetupException {
     Preconditions.checkArgument(children.isEmpty());
-<<<<<<< HEAD
-    return new ParquetRowGroupScan(formatPlugin, rowGroupReadEntries, columns, selectionRoot, filter);
-=======
-    return new ParquetRowGroupScan(getUserName(), formatPlugin, rowGroupReadEntries, columns, selectionRoot);
->>>>>>> f240ac2a
+    return new ParquetRowGroupScan(getUserName(), formatPlugin, rowGroupReadEntries, columns, selectionRoot, filter);
   }
 
   @Override
