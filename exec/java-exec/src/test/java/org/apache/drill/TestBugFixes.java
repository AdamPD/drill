--- conflicted
+++ resolved
@@ -97,7 +97,6 @@
   }
 
   @Test
-<<<<<<< HEAD
   public void testDRILL2361_ColumnAliasWithDots() throws Exception {
     testBuilder()
       .sqlQuery("select count(*) as `test.alias` from cp.`employee.json`")
@@ -130,7 +129,6 @@
             .build().run();
   }
 
-=======
   public void testDRILL3150_NonExistentStringFilter() throws Exception {
     testBuilder()
             .sqlQuery("select * from cp.`employee.json` where `blah` = 'test'")
@@ -159,5 +157,4 @@
         errorMsgTestHelper("select * from cp.`employee.json` where `blah` = CAST('test' AS INT)", "NumberFormatException");
     }
 
->>>>>>> 956134e3
 }