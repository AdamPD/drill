--- conflicted
+++ resolved
@@ -79,13 +79,8 @@
     return new MongoGroupScan(userName, this, mongoScanSpec, null);
   }
 
-<<<<<<< HEAD
   public Set<StoragePluginOptimizerRule> getOptimizerRules(QueryContext context) {
-    return ImmutableSet.of(MongoPushDownFilterForScan.INSTANCE);
-=======
-  public Set<StoragePluginOptimizerRule> getOptimizerRules() {
     return ImmutableSet.of(MongoPushDownFilterForScan.getFilterOnProject(), MongoPushDownFilterForScan.getFilterOnScan());
->>>>>>> f301fc13
   }
 
 }