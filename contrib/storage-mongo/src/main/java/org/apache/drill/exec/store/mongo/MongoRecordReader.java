/**
 * Licensed to the Apache Software Foundation (ASF) under one
 * or more contributor license agreements.  See the NOTICE file
 * distributed with this work for additional information
 * regarding copyright ownership.  The ASF licenses this file
 * to you under the Apache License, Version 2.0 (the
 * "License"); you may not use this file except in compliance
 * with the License.  You may obtain a copy of the License at
 *
 * http://www.apache.org/licenses/LICENSE-2.0
 *
 * Unless required by applicable law or agreed to in writing, software
 * distributed under the License is distributed on an "AS IS" BASIS,
 * WITHOUT WARRANTIES OR CONDITIONS OF ANY KIND, either express or implied.
 * See the License for the specific language governing permissions and
 * limitations under the License.
 */
package org.apache.drill.exec.store.mongo;

import java.io.IOException;
import java.net.UnknownHostException;
import java.util.Collection;
import java.util.List;
import java.util.Map;
import java.util.Map.Entry;
import java.util.Set;
import java.util.concurrent.TimeUnit;

import org.apache.drill.common.exceptions.DrillRuntimeException;
import org.apache.drill.common.exceptions.ExecutionSetupException;
import org.apache.drill.common.expression.SchemaPath;
import org.apache.drill.exec.ExecConstants;
import org.apache.drill.exec.ops.FragmentContext;
import org.apache.drill.exec.ops.OperatorContext;
import org.apache.drill.exec.physical.impl.OutputMutator;
import org.apache.drill.exec.store.AbstractRecordReader;
import org.apache.drill.exec.vector.BaseValueVector;
import org.apache.drill.exec.vector.complex.fn.JsonReader;
import org.apache.drill.exec.vector.complex.impl.VectorContainerWriter;
import org.slf4j.Logger;
import org.slf4j.LoggerFactory;

import com.google.common.base.Charsets;
import com.google.common.base.Stopwatch;
import com.google.common.collect.Lists;
import com.google.common.collect.Sets;
import com.mongodb.BasicDBObject;
import com.mongodb.DB;
import com.mongodb.DBCollection;
import com.mongodb.DBCursor;
import com.mongodb.DBObject;
import com.mongodb.MongoClient;
import com.mongodb.MongoClientOptions;
import com.mongodb.MongoCredential;
import com.mongodb.ReadPreference;
import com.mongodb.ServerAddress;

public class MongoRecordReader extends AbstractRecordReader {
  static final Logger logger = LoggerFactory.getLogger(MongoRecordReader.class);

  private DBCollection collection;
  private DBCursor cursor;

  private JsonReader jsonReader;
  private VectorContainerWriter writer;

  private BasicDBObject filters;
  private DBObject fields;

  private MongoClientOptions clientOptions;
  private MongoCredential credential;
  private FragmentContext fragmentContext;
  private OperatorContext operatorContext;

  private Boolean enableAllTextMode;
  private Boolean readNumbersAsDouble;

  public MongoRecordReader(MongoSubScan.MongoSubScanSpec subScanSpec,
<<<<<<< HEAD
                           List<SchemaPath> projectedColumns, FragmentContext context,
                           MongoClientOptions clientOptions) {
=======
      List<SchemaPath> projectedColumns, FragmentContext context,
      MongoClientOptions clientOptions, MongoCredential credential) {
>>>>>>> f240ac2a
    this.clientOptions = clientOptions;
    this.credential = credential;
    this.fields = new BasicDBObject();
    // exclude _id field, if not mentioned by user.
    this.fields.put(DrillMongoConstants.ID, Integer.valueOf(0));
    setColumns(projectedColumns);
    this.fragmentContext = context;
    this.filters = new BasicDBObject();
    Map<String, List<BasicDBObject>> mergedFilters = MongoUtils.mergeFilters(
            subScanSpec.getMinFilters(), subScanSpec.getMaxFilters());
    buildFilters(subScanSpec.getFilter(), mergedFilters);
    enableAllTextMode = fragmentContext.getOptions().getOption(ExecConstants.MONGO_ALL_TEXT_MODE).bool_val;
    readNumbersAsDouble = fragmentContext.getOptions().getOption(ExecConstants.MONGO_READER_READ_NUMBERS_AS_DOUBLE).bool_val;
    init(subScanSpec);
  }

  @Override
  protected Collection<SchemaPath> transformColumns(
          Collection<SchemaPath> projectedColumns) {
    Set<SchemaPath> transformed = Sets.newLinkedHashSet();
    if (!isStarQuery()) {
      for (SchemaPath column : projectedColumns ) {
        String fieldName = column.getRootSegment().getPath();
        transformed.add(SchemaPath.getSimplePath(fieldName));
        this.fields.put(fieldName, Integer.valueOf(1));
      }
    } else {
      transformed.add(AbstractRecordReader.STAR_COLUMN);
    }
    return transformed;
  }

  private void buildFilters(BasicDBObject pushdownFilters,
                            Map<String, List<BasicDBObject>> mergedFilters) {
    for (Entry<String, List<BasicDBObject>> entry : mergedFilters.entrySet()) {
      List<BasicDBObject> list = entry.getValue();
      if (list.size() == 1) {
        this.filters.putAll(list.get(0).toMap());
      } else {
        BasicDBObject andQueryFilter = new BasicDBObject();
        andQueryFilter.put("$and", list);
        this.filters.putAll(andQueryFilter.toMap());
      }
    }
    if (pushdownFilters != null && !pushdownFilters.toMap().isEmpty()) {
      if (!mergedFilters.isEmpty()) {
        this.filters = MongoUtils.andFilterAtIndex(this.filters,
                pushdownFilters);
      } else {
        this.filters = pushdownFilters;
      }
    }
  }

  private void init(MongoSubScan.MongoSubScanSpec subScanSpec) {
    try {
      List<String> hosts = subScanSpec.getHosts();
      List<ServerAddress> addresses = Lists.newArrayList();
      for (String host : hosts) {
        addresses.add(new ServerAddress(host));
      }
      MongoClient client = MongoCnxnManager.getClient(addresses, clientOptions,
          credential);
      DB db = client.getDB(subScanSpec.getDbName());
      collection = db.getCollection(subScanSpec.getCollectionName());
    } catch (UnknownHostException e) {
      throw new DrillRuntimeException(e.getMessage(), e);
    }
  }

  @Override
  public void setup(OutputMutator output) throws ExecutionSetupException {
    this.writer = new VectorContainerWriter(output);
<<<<<<< HEAD
    this.jsonReader = new JsonReader(fragmentContext.getManagedBuffer(), Lists.newArrayList(getColumns()), enableAllTextMode, readNumbersAsDouble);
=======
    this.jsonReader = new JsonReader(fragmentContext.getManagedBuffer(), Lists.newArrayList(getColumns()), enableAllTextMode, false);
>>>>>>> f240ac2a
    logger.info("Filters Applied : " + filters);
    logger.info("Fields Selected :" + fields);
    cursor = collection.find(filters, fields);
  }

  @Override
  public int next() {
    writer.allocate();
    writer.reset();

    int docCount = 0;
    Stopwatch watch = new Stopwatch();
    watch.start();

    try {
      while (docCount < BaseValueVector.INITIAL_VALUE_ALLOCATION && cursor.hasNext()) {
        writer.setPosition(docCount);
        String doc = cursor.next().toString();
        jsonReader.setSource(doc.getBytes(Charsets.UTF_8));
        jsonReader.write(writer);
        docCount++;
      }

      jsonReader.ensureAtLeastOneField(writer);

      writer.setValueCount(docCount);
      logger.debug("Took {} ms to get {} records",
              watch.elapsed(TimeUnit.MILLISECONDS), docCount);
      return docCount;
    } catch (IOException e) {
      String msg = "Failure while reading document. - Parser was at record: " + (docCount + 1);
      logger.error(msg, e);
      throw new DrillRuntimeException(msg, e);
    }
  }

  @Override
  public void cleanup() {
  }

  public OperatorContext getOperatorContext() {
    return operatorContext;
  }

  @Override
  public void setOperatorContext(OperatorContext operatorContext) {
    this.operatorContext = operatorContext;
  }

}<|MERGE_RESOLUTION|>--- conflicted
+++ resolved
@@ -76,13 +76,8 @@
   private Boolean readNumbersAsDouble;
 
   public MongoRecordReader(MongoSubScan.MongoSubScanSpec subScanSpec,
-<<<<<<< HEAD
-                           List<SchemaPath> projectedColumns, FragmentContext context,
-                           MongoClientOptions clientOptions) {
-=======
       List<SchemaPath> projectedColumns, FragmentContext context,
       MongoClientOptions clientOptions, MongoCredential credential) {
->>>>>>> f240ac2a
     this.clientOptions = clientOptions;
     this.credential = credential;
     this.fields = new BasicDBObject();
@@ -156,11 +151,7 @@
   @Override
   public void setup(OutputMutator output) throws ExecutionSetupException {
     this.writer = new VectorContainerWriter(output);
-<<<<<<< HEAD
-    this.jsonReader = new JsonReader(fragmentContext.getManagedBuffer(), Lists.newArrayList(getColumns()), enableAllTextMode, readNumbersAsDouble);
-=======
-    this.jsonReader = new JsonReader(fragmentContext.getManagedBuffer(), Lists.newArrayList(getColumns()), enableAllTextMode, false);
->>>>>>> f240ac2a
+    this.jsonReader = new JsonReader(fragmentContext.getManagedBuffer(), Lists.newArrayList(getColumns()), enableAllTextMode, readNumbersAsDouble, false);
     logger.info("Filters Applied : " + filters);
     logger.info("Fields Selected :" + fields);
     cursor = collection.find(filters, fields);
