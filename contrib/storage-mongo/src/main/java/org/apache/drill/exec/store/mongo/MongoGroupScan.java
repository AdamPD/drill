/**
 * Licensed to the Apache Software Foundation (ASF) under one
 * or more contributor license agreements.  See the NOTICE file
 * distributed with this work for additional information
 * regarding copyright ownership.  The ASF licenses this file
 * to you under the Apache License, Version 2.0 (the
 * "License"); you may not use this file except in compliance
 * with the License.  You may obtain a copy of the License at
 *
 * http://www.apache.org/licenses/LICENSE-2.0
 *
 * Unless required by applicable law or agreed to in writing, software
 * distributed under the License is distributed on an "AS IS" BASIS,
 * WITHOUT WARRANTIES OR CONDITIONS OF ANY KIND, either express or implied.
 * See the License for the specific language governing permissions and
 * limitations under the License.
 */
package org.apache.drill.exec.store.mongo;

import java.io.IOException;
import java.net.UnknownHostException;
import java.util.ArrayList;
import java.util.Arrays;
import java.util.Collections;
import java.util.Comparator;
import java.util.Iterator;
import java.util.List;
import java.util.Map;
import java.util.Map.Entry;
import java.util.PriorityQueue;
import java.util.Queue;
import java.util.Set;
import java.util.concurrent.TimeUnit;

import org.apache.commons.lang3.StringUtils;
import org.apache.drill.common.exceptions.DrillRuntimeException;
import org.apache.drill.common.exceptions.ExecutionSetupException;
import org.apache.drill.common.expression.SchemaPath;
import org.apache.drill.exec.physical.EndpointAffinity;
import org.apache.drill.exec.physical.PhysicalOperatorSetupException;
import org.apache.drill.exec.physical.base.AbstractGroupScan;
import org.apache.drill.exec.physical.base.GroupScan;
import org.apache.drill.exec.physical.base.PhysicalOperator;
import org.apache.drill.exec.physical.base.ScanStats;
import org.apache.drill.exec.physical.base.ScanStats.GroupScanProperty;
import org.apache.drill.exec.proto.CoordinationProtos.DrillbitEndpoint;
import org.apache.drill.exec.store.StoragePluginRegistry;
import org.apache.drill.exec.store.mongo.MongoSubScan.MongoSubScanSpec;
import org.apache.drill.exec.store.mongo.common.ChunkInfo;
import org.bson.types.MaxKey;
import org.bson.types.MinKey;
import org.slf4j.Logger;
import org.slf4j.LoggerFactory;

import parquet.org.codehaus.jackson.annotate.JsonCreator;

import com.fasterxml.jackson.annotation.JacksonInject;
import com.fasterxml.jackson.annotation.JsonIgnore;
import com.fasterxml.jackson.annotation.JsonProperty;
import com.fasterxml.jackson.annotation.JsonTypeName;
import com.google.common.annotations.VisibleForTesting;
import com.google.common.base.Preconditions;
import com.google.common.base.Stopwatch;
import com.google.common.collect.Lists;
import com.google.common.collect.Maps;
import com.google.common.collect.Sets;
import com.mongodb.BasicDBObject;
import com.mongodb.CommandResult;
import com.mongodb.DB;
import com.mongodb.DBCollection;
import com.mongodb.DBCursor;
import com.mongodb.DBObject;
import com.mongodb.MongoClient;
import com.mongodb.MongoClientURI;
import com.mongodb.ReadPreference;
import com.mongodb.ServerAddress;

@JsonTypeName("mongo-scan")
public class MongoGroupScan extends AbstractGroupScan implements
    DrillMongoConstants {

  private static final Integer select = Integer.valueOf(1);

  static final Logger logger = LoggerFactory.getLogger(MongoGroupScan.class);

  private static final Comparator<List<MongoSubScanSpec>> LIST_SIZE_COMPARATOR = new Comparator<List<MongoSubScanSpec>>() {
    @Override
    public int compare(List<MongoSubScanSpec> list1,
        List<MongoSubScanSpec> list2) {
      return list1.size() - list2.size();
    }
  };

  private static final Comparator<List<MongoSubScanSpec>> LIST_SIZE_COMPARATOR_REV = Collections
      .reverseOrder(LIST_SIZE_COMPARATOR);

  private MongoStoragePlugin storagePlugin;

  private MongoStoragePluginConfig storagePluginConfig;

  private MongoScanSpec scanSpec;

  private List<SchemaPath> columns;

  private Map<Integer, List<MongoSubScanSpec>> endpointFragmentMapping;

  // Sharding with replica sets contains all the replica server addresses for
  // each chunk.
  private Map<String, Set<ServerAddress>> chunksMapping;

  private Map<String, List<ChunkInfo>> chunksInverseMapping;

  private Stopwatch watch = new Stopwatch();

  private boolean filterPushedDown = false;

  @JsonCreator
  public MongoGroupScan(
      @JsonProperty("userName") String userName,
      @JsonProperty("mongoScanSpec") MongoScanSpec scanSpec,
      @JsonProperty("storage") MongoStoragePluginConfig storagePluginConfig,
      @JsonProperty("columns") List<SchemaPath> columns,
      @JacksonInject StoragePluginRegistry pluginRegistry) throws IOException,
      ExecutionSetupException {
    this(userName, (MongoStoragePlugin) pluginRegistry.getPlugin(storagePluginConfig),
        scanSpec, columns);
  }

  public MongoGroupScan(String userName, MongoStoragePlugin storagePlugin,
      MongoScanSpec scanSpec, List<SchemaPath> columns) throws IOException {
    super(userName);
    this.storagePlugin = storagePlugin;
    this.storagePluginConfig = storagePlugin.getConfig();
    this.scanSpec = scanSpec;
    this.columns = columns;
    this.storagePluginConfig.getConnection();
    init();
  }

  /**
   * Private constructor, used for cloning.
   * @param that
   *          The MongoGroupScan to clone
   */
  private MongoGroupScan(MongoGroupScan that) {
    super(that);
    this.scanSpec = that.scanSpec;
    this.columns = that.columns;
    this.storagePlugin = that.storagePlugin;
    this.storagePluginConfig = that.storagePluginConfig;
    this.chunksMapping = that.chunksMapping;
    this.chunksInverseMapping = that.chunksInverseMapping;
    this.endpointFragmentMapping = that.endpointFragmentMapping;
    this.filterPushedDown = that.filterPushedDown;
  }

  @JsonIgnore
  public boolean isFilterPushedDown() {
    return filterPushedDown;
  }

  @JsonIgnore
  public void setFilterPushedDown(boolean filterPushedDown) {
    this.filterPushedDown = filterPushedDown;
  }

  private boolean isShardedCluster(MongoClient client) {
    DB db = client.getDB(scanSpec.getDbName());
    String msg = db.command("isMaster").getString("msg");
    return msg == null ? false : msg.equals("isdbgrid");
  }

  @SuppressWarnings({ "rawtypes", "unchecked" })
  private void init() throws IOException {
    try {
      List<String> h = storagePluginConfig.getHosts();
      List<ServerAddress> addresses = Lists.newArrayList();
      for (String host : h) {
        addresses.add(new ServerAddress(host));
      }
      MongoClient client = MongoCnxnManager.getClient(addresses,
          storagePluginConfig.getMongoOptions(),
          storagePluginConfig.getMongoCrendials());
      chunksMapping = Maps.newHashMap();
      chunksInverseMapping = Maps.newLinkedHashMap();
      if (isShardedCluster(client)) {
        DB db = client.getDB(CONFIG);
        DBCollection chunksCollection = db.getCollectionFromString(CHUNKS);
        DBObject query = new BasicDBObject(1);
        query
            .put(
                NS,
                this.scanSpec.getDbName() + "."
                    + this.scanSpec.getCollectionName());

        DBObject fields = new BasicDBObject();
        fields.put(SHARD, select);
        fields.put(MIN, select);
        fields.put(MAX, select);

        DBCursor chunkCursor = chunksCollection.find(query, fields);

        DBCollection shardsCollection = db.getCollectionFromString(SHARDS);

        fields = new BasicDBObject();
        fields.put(HOST, select);

        while (chunkCursor.hasNext()) {
          DBObject chunkObj = chunkCursor.next();
          String shardName = (String) chunkObj.get(SHARD);
          String chunkId = (String) chunkObj.get(ID);
          query = new BasicDBObject().append(ID, shardName);
          DBCursor hostCursor = shardsCollection.find(query, fields);
          while (hostCursor.hasNext()) {
            DBObject hostObj = hostCursor.next();
            String hostEntry = (String) hostObj.get(HOST);
            String[] tagAndHost = StringUtils.split(hostEntry, '/');
            String[] hosts = tagAndHost.length > 1 ? StringUtils.split(
                tagAndHost[1], ',') : StringUtils.split(tagAndHost[0], ',');
            List<String> chunkHosts = Arrays.asList(hosts);
            //to get the address list from one of the shard nodes, need to get port.
            MongoClient shardClient = new MongoClient(hosts[0]);
            Set<ServerAddress> addressList = getPreferredHosts(shardClient, chunkHosts);
            if (addressList == null) {
              addressList = Sets.newHashSet();
              for (String host : chunkHosts) {
                addressList.add(new ServerAddress(host));
              }
            }
            chunksMapping.put(chunkId, addressList);
            ServerAddress address = addressList.iterator().next();
            List<ChunkInfo> chunkList = chunksInverseMapping.get(address
                .getHost());
            if (chunkList == null) {
              chunkList = Lists.newArrayList();
              chunksInverseMapping.put(address.getHost(), chunkList);
            }
            List<String> chunkHostsList = new ArrayList<String>();
            for(ServerAddress serverAddr : addressList){
              chunkHostsList.add(serverAddr.toString());
            }
            ChunkInfo chunkInfo = new ChunkInfo(chunkHostsList, chunkId);
            DBObject minObj = (BasicDBObject) chunkObj.get(MIN);

            Map<String, Object> minFilters = Maps.newHashMap();
            Map minMap = minObj.toMap();
            Set keySet = minMap.keySet();
            for (Object keyObj : keySet) {
              Object object = minMap.get(keyObj);
              if (!(object instanceof MinKey)) {
                minFilters.put(keyObj.toString(), object);
              }
            }
            chunkInfo.setMinFilters(minFilters);

            DBObject maxObj = (BasicDBObject) chunkObj.get(MAX);
            Map<String, Object> maxFilters = Maps.newHashMap();
            Map maxMap = maxObj.toMap();
            keySet = maxMap.keySet();
            for (Object keyObj : keySet) {
              Object object = maxMap.get(keyObj);
              if (!(object instanceof MaxKey)) {
                maxFilters.put(keyObj.toString(), object);
              }
            }

            chunkInfo.setMaxFilters(maxFilters);
            chunkList.add(chunkInfo);
          }
        }
      } else {
        String chunkName = scanSpec.getDbName() + "."
            + scanSpec.getCollectionName();
        List<String> hosts = storagePluginConfig.getHosts();
        Set<ServerAddress> addressList = getPreferredHosts(client, hosts);
        if (addressList == null) {
          addressList = Sets.newHashSet();
          for (String host : hosts) {
            addressList.add(new ServerAddress(host));
          }
        }
        chunksMapping.put(chunkName, addressList);

        String host = hosts.get(0);
        ServerAddress address = new ServerAddress(host);
        ChunkInfo chunkInfo = new ChunkInfo(hosts, chunkName);
        chunkInfo.setMinFilters(Collections.<String, Object> emptyMap());
        chunkInfo.setMaxFilters(Collections.<String, Object> emptyMap());
        List<ChunkInfo> chunksList = Lists.newArrayList();
        chunksList.add(chunkInfo);
        chunksInverseMapping.put(address.getHost(), chunksList);
      }
<<<<<<< HEAD
    } finally {
      if (client != null) {
        client.close();
      }
=======
    } catch (UnknownHostException e) {
      throw new DrillRuntimeException(e.getMessage(), e);
>>>>>>> f240ac2a
    }

  }

  @SuppressWarnings("unchecked")
  private Set<ServerAddress> getPreferredHosts(MongoClient client,
      List<String> hosts) throws UnknownHostException {
    Set<ServerAddress> addressList = Sets.newHashSet();
    DB db = client.getDB(scanSpec.getDbName());
    ReadPreference readPreference = client.getReadPreference();
    switch (readPreference.getName().toUpperCase()) {
    case "PRIMARY":
    case "PRIMARYPREFERRED":
      String primaryHost = db.command("isMaster").getString("primary");
      addressList.add(new ServerAddress(primaryHost));
      return addressList;
    case "SECONDARY":
    case "SECONDARYPREFERRED":
      primaryHost = db.command("isMaster").getString("primary");
      @SuppressWarnings("unchecked")
      List<String> hostsList = (List<String>) db.command("isMaster").get(
          "hosts");
      hostsList.remove(primaryHost);
      for (String host : hostsList) {
        addressList.add(new ServerAddress(host));
      }
      return addressList;
    case "NEAREST":
      hostsList = (List<String>) db.command("isMaster").get("hosts");
      for (String host : hostsList) {
        addressList.add(new ServerAddress(host));
      }
      return addressList;
    default:
      return null;
    }
  }

  @Override
  public GroupScan clone(List<SchemaPath> columns) {
    MongoGroupScan clone = new MongoGroupScan(this);
    clone.columns = columns;
    return clone;
  }

  @Override
  public boolean canPushdownProjects(List<SchemaPath> columns) {
    return true;
  }

  @Override
  public void applyAssignments(List<DrillbitEndpoint> endpoints)
      throws PhysicalOperatorSetupException {
    logger.debug("Incoming endpoints :" + endpoints);
    watch.reset();
    watch.start();

    final int numSlots = endpoints.size();
    int totalAssignmentsTobeDone = chunksMapping.size();

    Preconditions.checkArgument(numSlots <= totalAssignmentsTobeDone, String
        .format("Incoming endpoints %d is greater than number of chunks %d",
            numSlots, totalAssignmentsTobeDone));

    final int minPerEndpointSlot = (int) Math
        .floor((double) totalAssignmentsTobeDone / numSlots);
    final int maxPerEndpointSlot = (int) Math
        .ceil((double) totalAssignmentsTobeDone / numSlots);

    endpointFragmentMapping = Maps.newHashMapWithExpectedSize(numSlots);
    Map<String, Queue<Integer>> endpointHostIndexListMap = Maps.newHashMap();

    for (int i = 0; i < numSlots; ++i) {
      endpointFragmentMapping.put(i, new ArrayList<MongoSubScanSpec>(
          maxPerEndpointSlot));
      String hostname = endpoints.get(i).getAddress();
      Queue<Integer> hostIndexQueue = endpointHostIndexListMap.get(hostname);
      if (hostIndexQueue == null) {
        hostIndexQueue = Lists.newLinkedList();
        endpointHostIndexListMap.put(hostname, hostIndexQueue);
      }
      hostIndexQueue.add(i);
    }

    Set<Entry<String, List<ChunkInfo>>> chunksToAssignSet = Sets
        .newHashSet(chunksInverseMapping.entrySet());

    for (Iterator<Entry<String, List<ChunkInfo>>> chunksIterator = chunksToAssignSet
        .iterator(); chunksIterator.hasNext();) {
      Entry<String, List<ChunkInfo>> chunkEntry = chunksIterator.next();
      Queue<Integer> slots = endpointHostIndexListMap.get(chunkEntry.getKey());
      if (slots != null) {
        for (ChunkInfo chunkInfo : chunkEntry.getValue()) {
          Integer slotIndex = slots.poll();
          List<MongoSubScanSpec> subScanSpecList = endpointFragmentMapping
              .get(slotIndex);
          subScanSpecList.add(buildSubScanSpecAndGet(chunkInfo));
          slots.offer(slotIndex);
        }
        chunksIterator.remove();
      }
    }

    PriorityQueue<List<MongoSubScanSpec>> minHeap = new PriorityQueue<List<MongoSubScanSpec>>(
        numSlots, LIST_SIZE_COMPARATOR);
    PriorityQueue<List<MongoSubScanSpec>> maxHeap = new PriorityQueue<List<MongoSubScanSpec>>(
        numSlots, LIST_SIZE_COMPARATOR_REV);
    for (List<MongoSubScanSpec> listOfScan : endpointFragmentMapping.values()) {
      if (listOfScan.size() < minPerEndpointSlot) {
        minHeap.offer(listOfScan);
      } else if (listOfScan.size() > minPerEndpointSlot) {
        maxHeap.offer(listOfScan);
      }
    }

    if (chunksToAssignSet.size() > 0) {
      for (Entry<String, List<ChunkInfo>> chunkEntry : chunksToAssignSet) {
        for (ChunkInfo chunkInfo : chunkEntry.getValue()) {
          List<MongoSubScanSpec> smallestList = minHeap.poll();
          smallestList.add(buildSubScanSpecAndGet(chunkInfo));
          minHeap.offer(smallestList);
        }
      }
    }

    while (minHeap.peek() != null && minHeap.peek().size() < minPerEndpointSlot) {
      List<MongoSubScanSpec> smallestList = minHeap.poll();
      List<MongoSubScanSpec> largestList = maxHeap.poll();
      smallestList.add(largestList.remove(largestList.size() - 1));
      if (largestList.size() > minPerEndpointSlot) {
        maxHeap.offer(largestList);
      }
      if (smallestList.size() < minPerEndpointSlot) {
        minHeap.offer(smallestList);
      }
    }

    logger.debug(
        "Built assignment map in {} µs.\nEndpoints: {}.\nAssignment Map: {}",
        watch.elapsed(TimeUnit.NANOSECONDS) / 1000, endpoints,
        endpointFragmentMapping.toString());
  }

  private MongoSubScanSpec buildSubScanSpecAndGet(ChunkInfo chunkInfo) {
    MongoSubScanSpec subScanSpec = new MongoSubScanSpec()
        .setDbName(scanSpec.getDbName())
        .setCollectionName(scanSpec.getCollectionName())
        .setHosts(chunkInfo.getChunkLocList())
        .setMinFilters(chunkInfo.getMinFilters())
        .setMaxFilters(chunkInfo.getMaxFilters())
        .setFilter(scanSpec.getFilters());
    return subScanSpec;
  }

  @Override
  public MongoSubScan getSpecificScan(int minorFragmentId)
      throws ExecutionSetupException {
    return new MongoSubScan(getUserName(), storagePlugin, storagePluginConfig,
        endpointFragmentMapping.get(minorFragmentId), columns);
  }

  @Override
  public int getMaxParallelizationWidth() {
    return chunksMapping.size();
  }

  @Override
  public String getDigest() {
    return toString();
  }

  @Override
  public ScanStats getScanStats() {
    MongoClientURI clientURI = new MongoClientURI(
        this.storagePluginConfig.getConnection());
    try {
      List<String> hosts = clientURI.getHosts();
      List<ServerAddress> addresses = Lists.newArrayList();
      for (String host : hosts) {
        addresses.add(new ServerAddress(host));
      }
      MongoClient client = MongoCnxnManager.getClient(addresses,
          clientURI.getOptions(), clientURI.getCredentials());
      DB db = client.getDB(scanSpec.getDbName());
      DBCollection collection = db.getCollectionFromString(scanSpec
          .getCollectionName());
      CommandResult stats = collection.getStats();
      return new ScanStats(GroupScanProperty.EXACT_ROW_COUNT,
          stats.getLong(COUNT), 1, (float) stats.getDouble(SIZE));
    } catch (Exception e) {
      throw new DrillRuntimeException(e.getMessage(), e);
    }
  }

  @Override
  public PhysicalOperator getNewWithChildren(List<PhysicalOperator> children)
      throws ExecutionSetupException {
    Preconditions.checkArgument(children.isEmpty());
    return new MongoGroupScan(this);
  }

  @Override
  public List<EndpointAffinity> getOperatorAffinity() {
    watch.reset();
    watch.start();

    Map<String, DrillbitEndpoint> endpointMap = Maps.newHashMap();
    for (DrillbitEndpoint endpoint : storagePlugin.getContext().getBits()) {
      endpointMap.put(endpoint.getAddress(), endpoint);
      logger.debug("Endpoint address: {}", endpoint.getAddress());
    }

    Map<DrillbitEndpoint, EndpointAffinity> affinityMap = Maps.newHashMap();
    // As of now, considering only the first replica, though there may be
    // multiple replicas for each chunk.
    for (Set<ServerAddress> addressList : chunksMapping.values()) {
      // Each replica can be on multiple machines, take the first one, which
      // meets affinity.
      for (ServerAddress address : addressList) {
        DrillbitEndpoint ep = endpointMap.get(address.getHost());
        if (ep != null) {
          EndpointAffinity affinity = affinityMap.get(ep);
          if (affinity == null) {
            affinityMap.put(ep, new EndpointAffinity(ep, 1));
          } else {
            affinity.addAffinity(1);
          }
          break;
        }
      }
    }
    logger.debug("Took {} µs to get operator affinity",
        watch.elapsed(TimeUnit.NANOSECONDS) / 1000);
    logger.debug("Affined drillbits : " + affinityMap.values());
    return Lists.newArrayList(affinityMap.values());
  }

  @JsonProperty
  public List<SchemaPath> getColumns() {
    return columns;
  }

  @JsonProperty("mongoScanSpec")
  public MongoScanSpec getScanSpec() {
    return scanSpec;
  }

  @JsonProperty("storage")
  public MongoStoragePluginConfig getStorageConfig() {
    return storagePluginConfig;
  }

  @JsonIgnore
  public MongoStoragePlugin getStoragePlugin() {
    return storagePlugin;
  }

  @Override
  public String toString() {
    return "MongoGroupScan [MongoScanSpec=" + scanSpec + ", columns=" + columns
        + "]";
  }

  @VisibleForTesting
  MongoGroupScan() {
    super((String)null);
  }

  @JsonIgnore
  @VisibleForTesting
  void setChunksMapping(Map<String, Set<ServerAddress>> chunksMapping) {
    this.chunksMapping = chunksMapping;
  }

  @JsonIgnore
  @VisibleForTesting
  void setScanSpec(MongoScanSpec scanSpec) {
    this.scanSpec = scanSpec;
  }

  @JsonIgnore
  @VisibleForTesting
  void setInverseChunsMapping(Map<String, List<ChunkInfo>> chunksInverseMapping) {
    this.chunksInverseMapping = chunksInverseMapping;
  }

}<|MERGE_RESOLUTION|>--- conflicted
+++ resolved
@@ -172,135 +172,123 @@
 
   @SuppressWarnings({ "rawtypes", "unchecked" })
   private void init() throws IOException {
-    try {
-      List<String> h = storagePluginConfig.getHosts();
-      List<ServerAddress> addresses = Lists.newArrayList();
-      for (String host : h) {
-        addresses.add(new ServerAddress(host));
-      }
-      MongoClient client = MongoCnxnManager.getClient(addresses,
-          storagePluginConfig.getMongoOptions(),
-          storagePluginConfig.getMongoCrendials());
-      chunksMapping = Maps.newHashMap();
-      chunksInverseMapping = Maps.newLinkedHashMap();
-      if (isShardedCluster(client)) {
-        DB db = client.getDB(CONFIG);
-        DBCollection chunksCollection = db.getCollectionFromString(CHUNKS);
-        DBObject query = new BasicDBObject(1);
-        query
-            .put(
-                NS,
-                this.scanSpec.getDbName() + "."
-                    + this.scanSpec.getCollectionName());
-
-        DBObject fields = new BasicDBObject();
-        fields.put(SHARD, select);
-        fields.put(MIN, select);
-        fields.put(MAX, select);
-
-        DBCursor chunkCursor = chunksCollection.find(query, fields);
-
-        DBCollection shardsCollection = db.getCollectionFromString(SHARDS);
-
-        fields = new BasicDBObject();
-        fields.put(HOST, select);
-
-        while (chunkCursor.hasNext()) {
-          DBObject chunkObj = chunkCursor.next();
-          String shardName = (String) chunkObj.get(SHARD);
-          String chunkId = (String) chunkObj.get(ID);
-          query = new BasicDBObject().append(ID, shardName);
-          DBCursor hostCursor = shardsCollection.find(query, fields);
-          while (hostCursor.hasNext()) {
-            DBObject hostObj = hostCursor.next();
-            String hostEntry = (String) hostObj.get(HOST);
-            String[] tagAndHost = StringUtils.split(hostEntry, '/');
-            String[] hosts = tagAndHost.length > 1 ? StringUtils.split(
-                tagAndHost[1], ',') : StringUtils.split(tagAndHost[0], ',');
-            List<String> chunkHosts = Arrays.asList(hosts);
-            //to get the address list from one of the shard nodes, need to get port.
-            MongoClient shardClient = new MongoClient(hosts[0]);
-            Set<ServerAddress> addressList = getPreferredHosts(shardClient, chunkHosts);
-            if (addressList == null) {
-              addressList = Sets.newHashSet();
-              for (String host : chunkHosts) {
-                addressList.add(new ServerAddress(host));
-              }
+    List<String> h = storagePluginConfig.getHosts();
+    List<ServerAddress> addresses = Lists.newArrayList();
+    for (String host : h) {
+      addresses.add(new ServerAddress(host));
+    }
+    MongoClient client = MongoCnxnManager.getClient(addresses,
+        storagePluginConfig.getMongoOptions(),
+        storagePluginConfig.getMongoCrendials());
+    chunksMapping = Maps.newHashMap();
+    chunksInverseMapping = Maps.newLinkedHashMap();
+    if (isShardedCluster(client)) {
+      DB db = client.getDB(CONFIG);
+      DBCollection chunksCollection = db.getCollectionFromString(CHUNKS);
+      DBObject query = new BasicDBObject(1);
+      query
+          .put(
+              NS,
+              this.scanSpec.getDbName() + "."
+                  + this.scanSpec.getCollectionName());
+
+      DBObject fields = new BasicDBObject();
+      fields.put(SHARD, select);
+      fields.put(MIN, select);
+      fields.put(MAX, select);
+
+      DBCursor chunkCursor = chunksCollection.find(query, fields);
+
+      DBCollection shardsCollection = db.getCollectionFromString(SHARDS);
+
+      fields = new BasicDBObject();
+      fields.put(HOST, select);
+
+      while (chunkCursor.hasNext()) {
+        DBObject chunkObj = chunkCursor.next();
+        String shardName = (String) chunkObj.get(SHARD);
+        String chunkId = (String) chunkObj.get(ID);
+        query = new BasicDBObject().append(ID, shardName);
+        DBCursor hostCursor = shardsCollection.find(query, fields);
+        while (hostCursor.hasNext()) {
+          DBObject hostObj = hostCursor.next();
+          String hostEntry = (String) hostObj.get(HOST);
+          String[] tagAndHost = StringUtils.split(hostEntry, '/');
+          String[] hosts = tagAndHost.length > 1 ? StringUtils.split(
+              tagAndHost[1], ',') : StringUtils.split(tagAndHost[0], ',');
+          List<String> chunkHosts = Arrays.asList(hosts);
+          //to get the address list from one of the shard nodes, need to get port.
+          MongoClient shardClient = new MongoClient(hosts[0]);
+          Set<ServerAddress> addressList = getPreferredHosts(shardClient, chunkHosts);
+          if (addressList == null) {
+            addressList = Sets.newHashSet();
+            for (String host : chunkHosts) {
+              addressList.add(new ServerAddress(host));
             }
-            chunksMapping.put(chunkId, addressList);
-            ServerAddress address = addressList.iterator().next();
-            List<ChunkInfo> chunkList = chunksInverseMapping.get(address
-                .getHost());
-            if (chunkList == null) {
-              chunkList = Lists.newArrayList();
-              chunksInverseMapping.put(address.getHost(), chunkList);
+          }
+          chunksMapping.put(chunkId, addressList);
+          ServerAddress address = addressList.iterator().next();
+          List<ChunkInfo> chunkList = chunksInverseMapping.get(address
+              .getHost());
+          if (chunkList == null) {
+            chunkList = Lists.newArrayList();
+            chunksInverseMapping.put(address.getHost(), chunkList);
+          }
+          List<String> chunkHostsList = new ArrayList<String>();
+          for(ServerAddress serverAddr : addressList){
+            chunkHostsList.add(serverAddr.toString());
+          }
+          ChunkInfo chunkInfo = new ChunkInfo(chunkHostsList, chunkId);
+          DBObject minObj = (BasicDBObject) chunkObj.get(MIN);
+
+          Map<String, Object> minFilters = Maps.newHashMap();
+          Map minMap = minObj.toMap();
+          Set keySet = minMap.keySet();
+          for (Object keyObj : keySet) {
+            Object object = minMap.get(keyObj);
+            if (!(object instanceof MinKey)) {
+              minFilters.put(keyObj.toString(), object);
             }
-            List<String> chunkHostsList = new ArrayList<String>();
-            for(ServerAddress serverAddr : addressList){
-              chunkHostsList.add(serverAddr.toString());
+          }
+          chunkInfo.setMinFilters(minFilters);
+
+          DBObject maxObj = (BasicDBObject) chunkObj.get(MAX);
+          Map<String, Object> maxFilters = Maps.newHashMap();
+          Map maxMap = maxObj.toMap();
+          keySet = maxMap.keySet();
+          for (Object keyObj : keySet) {
+            Object object = maxMap.get(keyObj);
+            if (!(object instanceof MaxKey)) {
+              maxFilters.put(keyObj.toString(), object);
             }
-            ChunkInfo chunkInfo = new ChunkInfo(chunkHostsList, chunkId);
-            DBObject minObj = (BasicDBObject) chunkObj.get(MIN);
-
-            Map<String, Object> minFilters = Maps.newHashMap();
-            Map minMap = minObj.toMap();
-            Set keySet = minMap.keySet();
-            for (Object keyObj : keySet) {
-              Object object = minMap.get(keyObj);
-              if (!(object instanceof MinKey)) {
-                minFilters.put(keyObj.toString(), object);
-              }
-            }
-            chunkInfo.setMinFilters(minFilters);
-
-            DBObject maxObj = (BasicDBObject) chunkObj.get(MAX);
-            Map<String, Object> maxFilters = Maps.newHashMap();
-            Map maxMap = maxObj.toMap();
-            keySet = maxMap.keySet();
-            for (Object keyObj : keySet) {
-              Object object = maxMap.get(keyObj);
-              if (!(object instanceof MaxKey)) {
-                maxFilters.put(keyObj.toString(), object);
-              }
-            }
-
-            chunkInfo.setMaxFilters(maxFilters);
-            chunkList.add(chunkInfo);
           }
+
+          chunkInfo.setMaxFilters(maxFilters);
+          chunkList.add(chunkInfo);
         }
-      } else {
-        String chunkName = scanSpec.getDbName() + "."
-            + scanSpec.getCollectionName();
-        List<String> hosts = storagePluginConfig.getHosts();
-        Set<ServerAddress> addressList = getPreferredHosts(client, hosts);
-        if (addressList == null) {
-          addressList = Sets.newHashSet();
-          for (String host : hosts) {
-            addressList.add(new ServerAddress(host));
-          }
+      }
+    } else {
+      String chunkName = scanSpec.getDbName() + "."
+          + scanSpec.getCollectionName();
+      List<String> hosts = storagePluginConfig.getHosts();
+      Set<ServerAddress> addressList = getPreferredHosts(client, hosts);
+      if (addressList == null) {
+        addressList = Sets.newHashSet();
+        for (String host : hosts) {
+          addressList.add(new ServerAddress(host));
         }
-        chunksMapping.put(chunkName, addressList);
-
-        String host = hosts.get(0);
-        ServerAddress address = new ServerAddress(host);
-        ChunkInfo chunkInfo = new ChunkInfo(hosts, chunkName);
-        chunkInfo.setMinFilters(Collections.<String, Object> emptyMap());
-        chunkInfo.setMaxFilters(Collections.<String, Object> emptyMap());
-        List<ChunkInfo> chunksList = Lists.newArrayList();
-        chunksList.add(chunkInfo);
-        chunksInverseMapping.put(address.getHost(), chunksList);
-      }
-<<<<<<< HEAD
-    } finally {
-      if (client != null) {
-        client.close();
-      }
-=======
-    } catch (UnknownHostException e) {
-      throw new DrillRuntimeException(e.getMessage(), e);
->>>>>>> f240ac2a
-    }
-
+      }
+      chunksMapping.put(chunkName, addressList);
+
+      String host = hosts.get(0);
+      ServerAddress address = new ServerAddress(host);
+      ChunkInfo chunkInfo = new ChunkInfo(hosts, chunkName);
+      chunkInfo.setMinFilters(Collections.<String, Object> emptyMap());
+      chunkInfo.setMaxFilters(Collections.<String, Object> emptyMap());
+      List<ChunkInfo> chunksList = Lists.newArrayList();
+      chunksList.add(chunkInfo);
+      chunksInverseMapping.put(address.getHost(), chunksList);
+    }
   }
 
   @SuppressWarnings("unchecked")
